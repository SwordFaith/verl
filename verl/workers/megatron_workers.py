--- conflicted
+++ resolved
@@ -329,10 +329,7 @@
                 actor_module=self.actor.actor_module,
                 inference_engine=rollout._engine,
                 model_config=self.actor_model_config,
-<<<<<<< HEAD
-=======
                 transformer_config=self.tf_config,
->>>>>>> 5fe18392
                 layer_name_mapping=layer_name_mapping,
                 weight_converter=weight_converter,
                 device_mesh=rollout_device_mesh,
