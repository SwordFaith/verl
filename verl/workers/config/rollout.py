--- conflicted
+++ resolved
@@ -162,8 +162,6 @@
 
     layer_name_map: dict = field(default_factory=dict)
 
-<<<<<<< HEAD
     sglang_engine_mode: str = "local"
-=======
+
     limit_images: Optional[int] = None
->>>>>>> 5362d704
