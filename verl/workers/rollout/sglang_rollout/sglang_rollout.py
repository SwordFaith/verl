# Copyright 2023-2024 SGLang Team
# Copyright 2025 ModelBest Inc. and/or its affiliates
# Copyright 2024 Bytedance Ltd. and/or its affiliates
#
# Licensed under the Apache License, Version 2.0 (the "License");
# you may not use this file except in compliance with the License.
# You may obtain a copy of the License at
#
#     http://www.apache.org/licenses/LICENSE-2.0
#
# Unless required by applicable law or agreed to in writing, software
# distributed under the License is distributed on an "AS IS" BASIS,
# WITHOUT WARRANTIES OR CONDITIONS OF ANY KIND, either express or implied.
# See the License for the specific language governing permissions and
# limitations under the License.
from __future__ import annotations

import asyncio
import logging
import multiprocessing as mp
import os
import time
from copy import deepcopy
from json import JSONDecodeError
<<<<<<< HEAD
from typing import Any, List, Optional, Tuple
=======
from typing import Any, List, Optional, Tuple, Union
>>>>>>> 1bdf4d2b
from uuid import uuid4

import numpy as np
import sglang.srt.entrypoints.engine
import torch
import torch.distributed as dist
from omegaconf import DictConfig
from sglang.srt.managers.tokenizer_manager import (
    ReleaseMemoryOccupationReqInput,
    ResumeMemoryOccupationReqInput,
    UpdateWeightsFromTensorReqInput,
)
from sglang.srt.openai_api.protocol import Tool
from sglang.srt.sampling.sampling_params import SamplingParams
from sglang.srt.server_args import ServerArgs
from sglang.srt.utils import (
    MultiprocessingSerializer,
    assert_pkg_version,
    get_ip,
    get_open_port,
    is_cuda,
    maybe_set_triton_cache_manager,
    set_prometheus_multiproc_dir,
    set_ulimit,
)
from tensordict import TensorDict
from torch.distributed.device_mesh import DeviceMesh, init_device_mesh
from torch.nn.utils.rnn import pad_sequence
from transformers import PreTrainedTokenizer, PreTrainedTokenizerFast, ProcessorMixin

from verl import DataProto
from verl.interactions.base import BaseInteraction
from verl.interactions.utils.interaction_registry import initialize_interactions_from_config
from verl.third_party.sglang import parallel_state as sglang_ps
from verl.tools.base_tool import BaseTool
from verl.tools.schemas import OpenAIFunctionCallSchema, OpenAIFunctionParsedSchema, OpenAIFunctionToolCall
from verl.tools.utils.tool_registry import initialize_tools_from_config
from verl.utils.debug import GPUMemoryLogger
from verl.utils.metric.schemas import (
    ConversationMetrics,
)
from verl.utils.net_utils import is_ipv6
from verl.utils.torch_functional import get_response_mask, pad_sequence_to_length
from verl.workers.rollout.base import BaseRollout
from verl.workers.rollout.schemas import (
    AsyncRolloutRequest,
    AsyncRolloutRequestStateEnum,
    FinishReasonTypeEnum,
    Message,
)
from verl.workers.rollout.sglang_rollout.utils import broadcast_pyobj

try:
    from sglang.srt.function_call.function_call_parser import FunctionCallParser
except ImportError:
    from sglang.srt.function_call_parser import FunctionCallParser


logger = logging.getLogger(__file__)
logger.setLevel(os.getenv("VERL_LOGGING_LEVEL", "WARN"))


# patch to avoid issue https://github.com/sgl-project/sglang/issues/6723
def _set_envs_and_config(server_args: ServerArgs):
    # Set global environments
    os.environ["TF_CPP_MIN_LOG_LEVEL"] = "3"
    os.environ["NCCL_CUMEM_ENABLE"] = "0"
    os.environ["NCCL_NVLS_ENABLE"] = str(int(server_args.enable_nccl_nvls))
    os.environ["TORCH_NCCL_AVOID_RECORD_STREAMS"] = "1"
    os.environ["CUDA_DEVICE_MAX_CONNECTIONS"] = "4"
    os.environ["CUDA_MODULE_LOADING"] = "AUTO"

    # Set prometheus env vars
    if server_args.enable_metrics:
        set_prometheus_multiproc_dir()

    # Set ulimit
    set_ulimit()

    # Fix triton bugs
    if server_args.tp_size * server_args.dp_size > 1:
        # FIXME: remove this after https://github.com/triton-lang/triton/pull/4295 is used as a dependency.
        maybe_set_triton_cache_manager()

    # Check flashinfer version
    if server_args.attention_backend == "flashinfer":
        assert_pkg_version(
            "flashinfer_python",
            "0.2.5",
            "Please uninstall the old version and reinstall the latest version by following the instructions at https://docs.flashinfer.ai/installation.html.",
        )
    if is_cuda():
        assert_pkg_version(
            "sgl-kernel",
            "0.1.1",
            "Please reinstall the latest version with `pip install sgl-kernel --force-reinstall`",
        )

    # Set mp start method
    mp.set_start_method("spawn", force=True)


sglang.srt.entrypoints.engine._set_envs_and_config = _set_envs_and_config


# because chatCompletion is an async method, it makes the whole ray actor be an async actor
# which can not call loop.run_until_complete. So we need to make the engine to be an async class
class AsyncEngine(sglang.srt.entrypoints.engine.Engine):
    def __init__(self, **kwargs):
        super().__init__(**kwargs)
        # default to use dummy load format, which need to reload weights in first time
        self._need_reload = True

    async def release_memory_occupation(self, tags: Optional[list[str]] = None):
        """Release GPU occupation temporarily."""
        if tags is None:
            obj = ReleaseMemoryOccupationReqInput()
        else:
            obj = ReleaseMemoryOccupationReqInput(tags=tags)
        return await self.tokenizer_manager.release_memory_occupation(obj, None)

    async def resume_memory_occupation(self, tags: Optional[list[str]] = None):
        """Resume GPU occupation."""
        # because __init__ is a sync method, it can not call the async release_memory_occupation
        # have to move release_memory_occupation from __init__ to here
        # For multi-stage awake, we run release weight and kv_cache when we resume weights for the first time.
        if self._need_reload:
            await self.release_memory_occupation()
            self._need_reload = False

        if tags is None:
            obj = ResumeMemoryOccupationReqInput()
        else:
            obj = ResumeMemoryOccupationReqInput(tags=tags)
        return await self.tokenizer_manager.resume_memory_occupation(obj, None)

    async def update_weights_from_tensor(
        self,
        named_tensors: List[Tuple[str, torch.Tensor]],  # noqa: UP006
        load_format: Optional[str] = None,
        flush_cache: bool = True,
    ):
        """Update weights from distributed source. If there are going to be more updates, set `flush_cache` to be false
        to avoid duplicated cache cleaning operation."""
        obj = UpdateWeightsFromTensorReqInput(
            serialized_named_tensors=[
                MultiprocessingSerializer.serialize(named_tensors) for _ in range(self.server_args.tp_size)
            ],
            load_format=load_format,
            flush_cache=flush_cache,
        )
        return await self.tokenizer_manager.update_weights_from_tensor(obj, None)

    async def flush_cache(self):
        return await self.tokenizer_manager.flush_cache()


# NOTE(sgm): add for verl. We can optimize it by making
#  the dataloader yield List[int] without padding.
def _pre_process_inputs(
    pad_token_id,
    prompt_token_ids: torch.Tensor,
) -> list[int]:
    # remove the left padding in the prompt token_id
    non_pad_index = torch.nonzero(prompt_token_ids != pad_token_id, as_tuple=False)[0][0]
    token_ids = prompt_token_ids[non_pad_index:].tolist()
    return token_ids


# NOTE(linjunrong): adhoc
def _post_process_outputs(processing_class, output):
    try:
        # This is when processing_class is a processor
        tokenizer = processing_class.tokenizer
    except AttributeError:
        try:
            # This is when processing_class is a tokenizer
            tokenizer = processing_class
        except AttributeError as e:
            raise ValueError(f"Cannot get tokenizer from processing_class {processing_class}") from e

    def _map_each_response(resp):
        output_token_logprobs = resp["meta_info"]["output_token_logprobs"]
        log_probs, output_token_ids = zip(*[(log_prob, token_ids) for log_prob, token_ids, _ in output_token_logprobs])
        return torch.tensor(output_token_ids), torch.tensor(log_probs)

    out_map = map(lambda x: _map_each_response(x), output)
    batched_output_token_ids = []
    batched_logprobs = []
    for output_token_ids, log_probs in out_map:
        batched_output_token_ids.append(output_token_ids)
        batched_logprobs.append(log_probs)
    pad_token_id = tokenizer.pad_token_id if tokenizer.pad_token_id is not None else tokenizer.eos_token_id
    batched_output_token_ids = pad_sequence(batched_output_token_ids, batch_first=True, padding_value=pad_token_id)
    if len(batched_logprobs) > 0:
        batched_logprobs = pad_sequence(batched_logprobs, batch_first=True, padding_value=pad_token_id)
    return batched_output_token_ids, batched_logprobs


def get_tool_call_parser_type(
    processing_class: Union[PreTrainedTokenizer, PreTrainedTokenizerFast, ProcessorMixin],
) -> str:
    items = FunctionCallParser.ToolCallParserEnum.items()
    for parser_type, parser_cls in items:
        parser = parser_cls()
        try:
            # This is when processing_class is a tokenizer
            tokenizer_vocab = processing_class.get_vocab()
        except AttributeError:
            try:
                # This is when processing_class is a processor
                tokenizer_vocab = processing_class.tokenizer.get_vocab()
            except AttributeError as e:
                raise ValueError(f"Cannot get vocab from processing_class {processing_class}") from e

        if parser.bot_token.strip() in tokenizer_vocab and (
            parser.eot_token == "" or parser.eot_token.strip() in tokenizer_vocab
        ):
            return parser_type
    else:
        raise ValueError(f"No tool call parser found for processing_class {processing_class}")


class SGLangRollout(BaseRollout):
    def __init__(
        self,
        actor_module: str,
        config: DictConfig,
        processing_class: Union[PreTrainedTokenizer, PreTrainedTokenizerFast, ProcessorMixin],
        model_hf_config,
        port=None,
        trust_remote_code: bool = False,
        device_mesh: DeviceMesh | None = None,
        tool_logging_config: dict = None,
        **kwargs,
    ):
        """Synchronized SGLang rollout engine.

        Args:
            actor_module: Huggingface model name or path to the model. The
                model should be supported by SGLang.
            config: A DictConfig object containing SGLang-specific operational
                parameters and rollout settings.
                Refer to https://docs.sglang.ai/backend/server_arguments.html
            processing_class: The tokenizer or processor instance compatible with the actor_module.
            model_hf_config: The Hugging Face model's configuration (e.g.,
                `transformers.PretrainedConfig`). It provides architectural
                details and hyperparameters like `max_position_embeddings`,
                used by SGLang for correct model initialization. This is
                the model's inherent design, not SGLang's runtime behavior.
            port: Optional port for multi-node initialization when nnodes > 1.
            trust_remote_code: Whether or not to allow for custom models
                defined on the Hub in their own modeling files.
            device_mesh: Optional `DeviceMesh` object for distributed setup.
            **kwargs: Additional keyword arguments, primarily `train_tp` for
                Megatron Backend integration to initialize hybrid engine
                process groups.
        """
        super().__init__()
        self.config = config
        self._device_mesh_cpu = device_mesh
        self.tool_logging_config = tool_logging_config or {}
        os.environ.setdefault("SGL_DISABLE_TP_MEMORY_INBALANCE_CHECK", "true")

        (
            self._tool_schemas,
            self._tool_map,
            self._tool_call_parser_type,
            self._sgl_tools,
            self._function_call_parser,
        ) = self._initialize_tools(config, processing_class)
        self.interaction_map: dict[str, BaseInteraction] = self._initialize_interactions(config)
        # If turn on `free_cache_engine`, SGLang engine's KV cache
        # will be freed after each `generate_sequences` call.
        logger.info(
            f"tool_schemas: {self._tool_schemas}, tool_map: {self._tool_map}, tool_call_parser_type: "
            f"{self._tool_call_parser_type}, sgl_tools: {self._sgl_tools}, function_call_parser: "
            f"{self._function_call_parser}"
        )

        self._init_distributed_env(device_mesh_cpu=device_mesh, **kwargs)

        self._verify_config(model_hf_config=model_hf_config)
        # initialize the inference engine
        self._init_inference_engine(trust_remote_code, actor_module, port)

        self._init_sampling_params(**kwargs)

        self.processing_class = processing_class

        try:
            # This is when processing_class is a tokenizer
            self.pad_token_id = self.processing_class.pad_token_id
        except AttributeError:
            try:
                # This is when processing_class is a processor
                self.pad_token_id = self.processing_class.tokenizer.pad_token_id
            except AttributeError as e:
                raise ValueError(f"Cannot get pad_token_id from processing_class {self.processing_class}") from e

    def _init_distributed_env(self, device_mesh_cpu, **kwargs):
        self._device_mesh_cpu = device_mesh_cpu
        os.environ.setdefault("SGL_DISABLE_TP_MEMORY_INBALANCE_CHECK", "true")
        self.tensor_parallel_size = self.config.get("tensor_model_parallel_size", 1)
        assert self.tensor_parallel_size <= dist.get_world_size(), (
            "tensor parallel size should be less than or equal to the world size"
        )
        self.train_tp = kwargs.get("train_tp", None)
        if self.train_tp is not None:
            # deployed with megatron
            os.environ["CUDA_TIMER_STREAM_KAFKA_ENABLE"] = "0"
            os.environ["MEGATRON_IMPORT_TIMERS"] = "0"
            train_tp = kwargs.get("train_tp", None)
            num_tp_per_train_tp = train_tp // self.tensor_parallel_size
            sglang_ps.initialize_parallel_state(
                tensor_model_parallel_size=self.tensor_parallel_size,
                num_tp_per_train_tp=num_tp_per_train_tp,
            )

        tp_size = self.tensor_parallel_size
        world_size = int(os.getenv("WORLD_SIZE", "-1"))

        # init device mesh
        if self._device_mesh_cpu is None:
            device_mesh_kwargs = dict(
                mesh_shape=(world_size // tp_size, tp_size, 1),
                mesh_dim_names=["dp", "tp", "pp"],
            )

            self._device_mesh_cpu = init_device_mesh("cpu", **device_mesh_kwargs)

        self._rank = self._device_mesh_cpu.get_rank()
        self._tp_rank = self._device_mesh_cpu["tp"].get_local_rank()
        self._tp_size = self._device_mesh_cpu["tp"].size()
        if self._rank == 0:
            logger.info(f"_init_distributed_env: :tp_world: {self._tp_size}, global_world: {world_size}")
        # get tp_rank of this process in this tp group
        visible_devices = [None] * self._device_mesh_cpu.size(1)

        torch.distributed.all_gather_object(
            visible_devices, os.environ["CUDA_VISIBLE_DEVICES"], self._device_mesh_cpu.get_group("tp")
        )
        self.visible_devices_set = set(",".join(visible_devices).split(","))
        os.environ["CUDA_VISIBLE_DEVICES"] = ",".join(sorted(list(self.visible_devices_set)))

    def _verify_config(self, model_hf_config):
        if not self.config.get("max_model_len", None):
            self.config.max_model_len = self.config.prompt_length + self.config.response_length
        assert (
            self.config.max_model_len >= self.config.prompt_length + self.config.response_length
        ), f"""max_model_len should be greater than total sequence length (prompt_length + response_length): 
            {self.config.max_model_len} >= {self.config.prompt_length} + {self.config.response_length}"""
        assert model_hf_config.max_position_embeddings >= self.config.max_model_len, (
            "model context length should be greater than total sequence length"
        )
        # currently max_assistant_turns stand for max number of tool calls
        if self.config.multi_turn.max_assistant_turns is None:
            self.config.multi_turn.max_assistant_turns = self.config.max_model_len // 3
        if self.config.multi_turn.max_user_turns is None:
            self.config.multi_turn.max_user_turns = self.config.max_model_len // 3

    def _init_inference_engine(self, trust_remote_code, actor_module, port):
        # initialize the inference engine
        nnodes = -(-self._tp_size // len(self.visible_devices_set))
        if nnodes > 1:
            ip = get_ip()
            port = get_open_port() if port is None else port
            [ip, port] = broadcast_pyobj(
                [ip, port],
                rank=self._rank,
                dist_group=self._device_mesh_cpu.get_group("tp"),
                src=self._device_mesh_cpu["tp"].mesh[0].item(),
                force_cpu_device=False,
            )
            dist_init_addr = f"[{ip}]:{port}" if is_ipv6(ip) else f"{ip}:{port}"
        else:
            dist_init_addr = None

        load_format = "dummy" if self.config.load_format.startswith("dummy") else self.config.load_format
        tp_size_per_node = self._tp_size // nnodes
        node_rank = self._tp_rank // tp_size_per_node
        first_rank_in_node = self._tp_rank % tp_size_per_node == 0

        if first_rank_in_node:
            rank = dist.get_rank()
            os.environ["SGLANG_BLOCK_NONZERO_RANK_CHILDREN"] = "0"
            self._engine = AsyncEngine(
                model_path=actor_module,
                dtype=self.config.dtype,
                mem_fraction_static=self.config.gpu_memory_utilization,
                enable_memory_saver=True,
                base_gpu_id=0,
                gpu_id_step=1,
                tp_size=self._tp_size,
                node_rank=node_rank,
                load_format=load_format,
                dist_init_addr=dist_init_addr,
                nnodes=nnodes,
                trust_remote_code=trust_remote_code,
                # NOTE(linjunrong): add rank to prevent SGLang generate same port inside PortArgs.init_new
                # when random.seed is being set during training
                port=30000 + rank,
                # NOTE(Chenyang): if you want to debug the SGLang engine output
                # please set the following parameters
                # Otherwise, it will make the engine run too slow
                # log_level="INFO",
                # log_requests=True,
                # log_requests_level=2,
                # max_running_requests=1,
                mm_attention_backend="fa3",
                attention_backend="fa3",
                # In async mode, we want token in token out.
                skip_tokenizer_init=self.config.mode == "async",
            )
        else:
            self._engine = None

        self.sharding_manager = None
        self.is_sleep = True

    def _init_sampling_params(self, **kwargs):
        kwargs = dict(
            n=1,
            max_new_tokens=self.config.response_length,
            presence_penalty=0.0,
            frequency_penalty=0.0,
            repetition_penalty=1.0,
        )
        # supporting adding any sampling params from the config file
        for k in self.config.keys():
            if hasattr(SamplingParams(), str(k)):
                kwargs[k] = self.config.get(k)
        self.sampling_params = kwargs

    def _initialize_tools(self, config, processing_class):
        """Initialize tools from configuration.

        Args:
            config: Configuration object containing tool-related settings,
                    specifically `config.multi_turn.tool_config_path`.
            tokenizer: The tokenizer instance used for parsing tool calls from
                       the model's generated text.

        Returns:
            tuple: A tuple containing:
                - tool_schemas (list[dict]): OpenAI-formatted JSON schemas
                  defining each tool's capabilities.
                - tool_map (dict[str, BaseTool]): A dictionary mapping tool
                  names to their executable `BaseTool` objects.
                - tool_call_parser_type (str): The identifier for the specific
                  parser type (e.g., 'json_mode', 'tool_code') used to extract
                  tool calls.
                - sgl_tools (list[sglang.srt.openai_api.protocol.Tool]): Tool
                  definitions optimized for SGLang's internal engine.
                - function_call_parser (sglang.srt.function_call_parser.FunctionCallParser):
                  The active parser instance responsible for extracting
                  structured tool calls from model outputs.
        """
        if config.multi_turn.tool_config_path is None:
            return [], {}, None, [], None

        tools_config_file = config.multi_turn.tool_config_path
        tool_list = initialize_tools_from_config(tools_config_file)

        logger.info(f"Initialize tools from configuration.: tool_list: {tool_list}")
        tool_schemas = [tool.get_openai_tool_schema().model_dump() for tool in tool_list]
        tool_map = {tool.name: tool for tool in tool_list}
        tool_call_parser_type = get_tool_call_parser_type(processing_class)
        sgl_tools = [Tool.model_validate(tool_schema) for tool_schema in tool_schemas]
        function_call_parser = FunctionCallParser(
            sgl_tools,
            tool_call_parser_type,
        )

        return (
            tool_schemas,
            tool_map,
            tool_call_parser_type,
            sgl_tools,
            function_call_parser,
        )

    def _initialize_interactions(self, config):
        """Initialize interactions from configuration.

        Returns:
            dict[str, BaseInteraction]: A dictionary mapping interaction names to interaction instances.
        """
        if config.multi_turn.interaction_config_path is None:
            return {}

        interaction_config_file = config.multi_turn.interaction_config_path
        interaction_map = initialize_interactions_from_config(interaction_config_file)

        logger.info(f"Initialize interactions from configuration: interaction_map: {list(interaction_map.keys())}")
        return interaction_map

    def _assemble_tool_metrics(self, tool_name: str, instance_id: str, response: str, reward: float, execution_info: dict[str, Any], req: AsyncRolloutRequest, tool_calls_per_turn: int) -> dict[str, Any]:
        """Assemble complete ToolMetrics from tool execution info + rollout context.

        Args:
            tool_name: Name of the executed tool
            instance_id: Tool instance identifier
            response: Tool response string
            reward: Tool reward score
            execution_info: Basic execution information from tool
            req: AsyncRolloutRequest with rollout context
            tool_calls_per_turn: Number of tool calls in current turn

        Returns:
            Complete ToolMetrics data dictionary for rollout-level assembly
        """
        # Calculate trajectory-level tool calls count
        trajectory_tool_calls = sum(len(req.metrics.get(tool, [])) for tool in req.metrics.keys() if tool not in ["turn_stats", "token_stats"]) + 1  # +1 for current call

        # Assemble standardized ToolMetrics data
        return {
            # Request context (from rollout layer)
            "request_id": req.request_id,
            "batch_data_id": req.batch_data_id,
            "rollout_offset": req.rollout_offset,
            "timestamp": time.time(),
            # Tool execution context
            "tool_name": tool_name,
            "instance_id": instance_id,
            # Execution metrics (from tool)
            "latency_ms": execution_info["latency_ms"],
            "success": execution_info["success"],
            "response_char_length": execution_info["response_char_length"],
            "error_type": execution_info.get("error_type"),
            "tool_specific_metrics": execution_info.get("tool_specific_metrics", {}),
            # Tool chain context (from rollout)
            "tool_calls_per_trajectory": trajectory_tool_calls,
            "tool_calls_per_turn": tool_calls_per_turn,
        }

    def _validate_tool_metrics_structure(self, metrics_dict: dict) -> tuple[bool, list[str]]:
        """Validate that metrics_dict contains all required ToolMetrics fields.

        Args:
            metrics_dict: Dictionary to validate

        Returns:
            Tuple of (is_valid, missing_fields_list)
        """
        # Complete ToolMetrics schema validation (ToolMetrics + BaseMetrics inheritance)
        required_fields = [
            # Core ToolMetrics fields
            "tool_name",
            "instance_id",
            "latency_ms",
            "success",
            "response_char_length",
            "tool_calls_per_trajectory",
            "tool_calls_per_turn",
            # BaseMetrics fields (inherited)
            "request_id",
            "batch_data_id",
            "rollout_offset",
            "timestamp",
        ]
        missing_fields = [field for field in required_fields if field not in metrics_dict]
        return len(missing_fields) == 0, missing_fields

    def _create_fallback_tool_metrics(self, request_id: str) -> dict:
        """Create minimal fallback tool metrics to prevent data loss.

        Args:
            request_id: Request identifier for fallback metrics

        Returns:
            Minimal ToolMetrics-compatible dictionary
        """
        return {
            "tool_name": "unknown",
            "instance_id": request_id,
            "latency_ms": 0.0,
            "success": False,
            "response_char_length": 0,
            "tool_calls_per_trajectory": 0,
            "tool_calls_per_turn": 0,
            "error_type": "metrics_processing_error",
            "tool_specific_metrics": {},
            "request_id": request_id,
            "batch_data_id": -1,
            "rollout_offset": -1,
            "timestamp": time.time(),
        }

    @GPUMemoryLogger(role="sglang rollout", logger=logger)
    @torch.no_grad()
    def generate_sequences(self, prompts: DataProto, **kwargs) -> DataProto:
        if self.config.multi_turn.enable:
            return self._req_level_generate_sequences(prompts, **kwargs)
        return self._batch_level_generate_sequences(prompts, **kwargs)

    @GPUMemoryLogger(role="sglang rollout", logger=logger)
    @torch.no_grad()
    def _batch_level_generate_sequences(self, prompts: DataProto, **kwargs) -> DataProto:
        """Generates sequences for a batch of prompts.
        For single-turn generation, all prompts are processed in one request.
        For multi-turn generation, each prompt is processed separately via
        `_generate_req_level_sequences` for better tool calling control.
        `_generate_batch_level_sequences` involves:
        1.  Extracting and pre-processing prompt token IDs from the input
            `prompts`. This includes handling padding and preparing raw
            token ID lists.
        2.  Preparing inputs for the SGLang engine, including multi-modal
            data if present.
        3.  Invoking the SGLang engine (`self._engine.async_generate`,
            an async coroutine) with the batch of processed inputs and
            specified sampling parameters on the master TP rank.
        4.  Broadcasting the results from the master TP rank to all
            other TP ranks.
        5.  Post-processing the engine's output to format the generated
            token IDs and (if applicable) log probabilities.
        6.  Constructing the final sequences by concatenating original
            prompts with the generated responses.
        7.  Updating attention masks and position IDs to reflect the full
            concatenated sequences.
        8.  If `self.config.free_cache_engine` is true, the SGLang engine's
            KV cache is flushed after generation on the master TP rank.
        Args:
            prompts: A `DataProto` object containing the batch of
              input prompts, including tensor data (like `input_ids`,
              `attention_mask`) and meta-information (like `eos_token_id`,
              `do_sample`).
            **kwargs: Additional keyword arguments that can override the
              default sampling parameters (e.g., `temperature`, `top_p`,
              `max_new_tokens`). These are temporarily applied using
              `update_sampling_params`.
        Returns:
            DataProto: A `DataProto` object containing the batch of
              generated sequences. This includes tensors for `prompts`
              (original input IDs), `responses` (generated token IDs),
              `input_ids` (concatenated prompt and response),
              `attention_mask`, and `position_ids` for the full
              sequences.
        Note that in GRPO, we repeat the prompts for rollout.n times in ray_trainer.
        Thus we do not need to repeat the prompts here and set the sampling parameter
        n to 1.
        """
        # input ids: (bs, prompt_length), left-padded
        idx = prompts.batch["input_ids"]
        # attention_mask: (bs, seq_length), left-padded
        attention_mask = prompts.batch["attention_mask"]
        position_ids = prompts.batch["position_ids"]

        # used to generate attention mask for the
        # response based on EOS token position
        eos_token_id = prompts.meta_info["eos_token_id"]

        batch_size = idx.size(0)

        # Extract non-tensor data
        non_tensor_batch = prompts.non_tensor_batch
        if "raw_prompt_ids" not in non_tensor_batch:
            non_tensor_batch["raw_prompt_ids"] = np.array(
                [_pre_process_inputs(self.pad_token_id, idx[i]) for i in range(batch_size)],
                dtype=object,
            )

        if "multi_modal_data" in non_tensor_batch:
            sglang_inputs = []
            for raw_prompt_ids, multi_modal_data in zip(
                non_tensor_batch.pop("raw_prompt_ids"),
                non_tensor_batch.pop("multi_modal_data"),
            ):
                sglang_inputs.append(
                    {
                        "prompt_token_ids": raw_prompt_ids,
                        "multi_modal_data": multi_modal_data,
                        "image_data": (
                            multi_modal_data.get("image", None) if isinstance(multi_modal_data, dict) else None
                        ),
                    }
                )
        else:
            sglang_inputs = [
                {"prompt_token_ids": raw_prompt_ids} for raw_prompt_ids in non_tensor_batch.pop("raw_prompt_ids")
            ]

        # Ensure token IDs are lists or numpy arrays
        for input_data in sglang_inputs:
            if isinstance(input_data["prompt_token_ids"], np.ndarray):
                input_data["prompt_token_ids"] = input_data["prompt_token_ids"].tolist()
            elif not isinstance(input_data["prompt_token_ids"], list):
                raise TypeError(
                    f"prompt_token_ids must be a list or numpy array, got {type(input_data['prompt_token_ids'])}"
                )

        # Extract token IDs and image data for SGLang Engine
        idx_list = [input_data["prompt_token_ids"] for input_data in sglang_inputs]
        image_list = [input_data.get("image_data", None) for input_data in sglang_inputs]

        do_sample = prompts.meta_info.get("do_sample", True)
        is_validate = prompts.meta_info.get("validate", False)

        # Create request-level sampling parameters
        request_sampling_params = self.sampling_params.copy()
        if not do_sample:
            request_sampling_params.update(
                {
                    "n": 1,
                    "presence_penalty": 0.0,
                    "frequency_penalty": 0.0,
                    "repetition_penalty": 1.0,
                    "temperature": 0,
                    "top_p": 1,
                    "top_k": -1,
                    "ignore_eos": False,
                    "min_new_tokens": 0,
                    "max_new_tokens": self.config.response_length,
                    "skip_special_tokens": True,
                    "spaces_between_special_tokens": True,
                }
            )
        elif is_validate:
            request_sampling_params.update(
                {
                    "top_k": self.config.val_kwargs.top_k,
                    "top_p": self.config.val_kwargs.top_p,
                    "temperature": self.config.val_kwargs.temperature,
                    "n": 1,  # if validate, already repeat in ray_trainer
                }
            )

        # Update with any additional kwargs
        request_sampling_params.update(kwargs)

        if self._tp_rank == 0:
            loop = asyncio.get_event_loop()
            output = loop.run_until_complete(
                self._engine.async_generate(
                    prompt=None,  # because we have already convert it to prompt token id
<<<<<<< HEAD
                    sampling_params=self.sampling_params,
=======
                    sampling_params=request_sampling_params,
>>>>>>> 1bdf4d2b
                    return_logprob=True,
                    input_ids=idx_list,
                    image_data=image_list,
                )
            )
        else:
            output = None
<<<<<<< HEAD

        # Most naive implementation, can extract tensor and send via gloo if too slow
        dist.barrier()
        [output] = broadcast_pyobj(
            data=[output],
            rank=self._rank,
            dist_group=self._device_mesh_cpu["tp"].get_group(),
            src=self._device_mesh_cpu["tp"].mesh[0].item(),
            force_cpu_device=False,
        )
        out = _post_process_outputs(self.tokenizer, output)

        response = out[0].to(idx.device)
        if self.config.calculate_log_probs:
            rollout_log_probs = out[1].to(idx.device)

        if response.shape[1] < self.config.response_length:
            response = pad_sequence_to_length(response, self.config.response_length, self.pad_token_id)
            if self.config.calculate_log_probs:
                rollout_log_probs = pad_sequence_to_length(rollout_log_probs, self.config.response_length, self.pad_token_id)

=======

        # Most naive implementation, can extract tensor and send via gloo if too slow
        dist.barrier()
        [output] = broadcast_pyobj(
            data=[output],
            rank=self._rank,
            dist_group=self._device_mesh_cpu["tp"].get_group(),
            src=self._device_mesh_cpu["tp"].mesh[0].item(),
            force_cpu_device=False,
        )
        out = _post_process_outputs(self.processing_class, output)

        response = out[0].to(idx.device)
        rollout_log_probs = None
        if self.config.calculate_log_probs:
            rollout_log_probs = out[1].to(idx.device)

        if response.shape[1] < self.config.response_length:
            response = pad_sequence_to_length(response, self.config.response_length, self.pad_token_id)
            if self.config.calculate_log_probs:
                rollout_log_probs = pad_sequence_to_length(
                    rollout_log_probs, self.config.response_length, self.pad_token_id
                )
>>>>>>> 1bdf4d2b
        # utilize current sampling params
        if request_sampling_params.get("n", 1) > 1 and do_sample:
            idx = idx.repeat_interleave(request_sampling_params["n"], dim=0)
            attention_mask = attention_mask.repeat_interleave(request_sampling_params["n"], dim=0)
            position_ids = position_ids.repeat_interleave(request_sampling_params["n"], dim=0)
            batch_size = batch_size * request_sampling_params["n"]
            _non_tensor_batch = {}
            for key, val in non_tensor_batch.items():
                _non_tensor_batch[key] = np.repeat(val, request_sampling_params["n"], axis=0)
        else:
            _non_tensor_batch = non_tensor_batch
<<<<<<< HEAD
=======

>>>>>>> 1bdf4d2b
        seq = torch.cat([idx, response], dim=-1)

        response_length = response.size(1)
        delta_position_id = torch.arange(1, response_length + 1, device=position_ids.device)
        delta_position_id = delta_position_id.unsqueeze(0).repeat(batch_size, 1)
        if position_ids.dim() == 3:  # qwen2vl mrope
            delta_position_id = delta_position_id.view(batch_size, 1, -1).expand(batch_size, 3, -1)

        # TODO(sgm): fix position_ids on right_pad
        # prompt: left pad + response: right pad
        # attention_mask: [0,0,0,0,1,1,1,1, | 1,1,1,0,0,0,0,0]
        # position_ids:   [0,0,0,0,0,1,2,3, | 4,5,6,7,8,9,10,11]
        response_position_ids = position_ids[..., -1:] + delta_position_id
        position_ids = torch.cat([position_ids, response_position_ids], dim=-1)
        response_attention_mask = get_response_mask(
            response_id=response, eos_token=eos_token_id, dtype=attention_mask.dtype
        )
        attention_mask = torch.cat((attention_mask, response_attention_mask), dim=-1)

        # all the tp ranks should contain the same data here. data in all ranks are valid
        batch = TensorDict(
            {
                "prompts": idx,
                "responses": response,
                "input_ids": seq,  # here input_ids become the whole sentences
                "attention_mask": attention_mask,
                "position_ids": position_ids,
            },
            batch_size=batch_size,
        )
        if self.config.calculate_log_probs:
            # we will recompute old log prob with actor
            batch["rollout_log_probs"] = rollout_log_probs

        # free cache engine
        if self._engine is not None:
            loop = asyncio.get_event_loop()
            loop.run_until_complete(self._engine.flush_cache())

        return DataProto(batch=batch, non_tensor_batch=_non_tensor_batch)

    async def _async_rollout_a_request(
        self,
        req: AsyncRolloutRequest,
        do_sample: bool = True,
        is_validate: bool = False,
        **kwargs,
    ) -> AsyncRolloutRequest:
        assert self._tp_rank == 0, "only the master process can call this function"
        _req = deepcopy(req)
        finish_reason_type = None
        output = None

        image_data = None
        video_data = None
        if _req.multi_modal_data is not None and isinstance(_req.multi_modal_data, dict):
            if "image" in _req.multi_modal_data and _req.multi_modal_data["image"]:
                image_data = _req.multi_modal_data["image"]
            if "video" in _req.multi_modal_data and _req.multi_modal_data["video"]:
                video_data = _req.multi_modal_data["video"]
                logger.warning(
                    "video support is not implemented yet, current length of video data is %d", len(video_data)
                )

        current_turns = 0
<<<<<<< HEAD
=======
        user_turns = 0
        user_turn_rewards = []
>>>>>>> 1bdf4d2b

        # Create request-level sampling parameters
        request_sampling_params = self.sampling_params.copy()
        if not do_sample:
            request_sampling_params.update(
                {
                    "n": 1,
                    "presence_penalty": 0.0,
                    "frequency_penalty": 0.0,
                    "repetition_penalty": 1.0,
                    "temperature": 0,
                    "top_p": 1,
                    "top_k": -1,
                    "ignore_eos": False,
                    "min_new_tokens": 0,
                    "max_new_tokens": self.config.response_length,
                    "skip_special_tokens": True,
                    "spaces_between_special_tokens": True,
                }
            )
        elif is_validate:
            request_sampling_params.update(
                {
                    "top_k": self.config.val_kwargs.top_k,
                    "top_p": self.config.val_kwargs.top_p,
                    "temperature": self.config.val_kwargs.temperature,
                    "n": 1,  # if validate, already repeat in ray_trainer
                }
            )

        # Update with any additional kwargs
        request_sampling_params.update(kwargs)

<<<<<<< HEAD
        while current_turns < self.config.multi_turn.max_turns:
=======
        while current_turns < self.config.multi_turn.max_assistant_turns:
>>>>>>> 1bdf4d2b
            if _req.state == AsyncRolloutRequestStateEnum.PENDING:
                await self._handle_pending_state(_req)
                _req.state = AsyncRolloutRequestStateEnum.RUNNING
            elif _req.state == AsyncRolloutRequestStateEnum.TOOL_CALLING:
                if _req.messages[-1].tool_calls is not None:
                    parsed_tool_calls = _req.messages[-1].tool_calls
<<<<<<< HEAD
                    is_tool_call_overlong = False
                    tool_call_responses = []
                    tool_call_results = []
                    last_content_len = 0
                    for tool_call in parsed_tool_calls:
                        # Call simplified tool execution
                        response, reward, execution_info = await self._tool_map[tool_call.function.name].execute(
                            _req.request_id,  # Use request_id as instance_id to match creation
                            tool_call.function.arguments,
                            **_req.tools_kwargs[tool_call.function.name].get("execute_kwargs", {}),
                        )

                        # Track turn-level reward from tool execute() call
                        _req.turn_level_rewards.append(reward)

                        # Assemble ToolMetrics at rollout layer
                        tool_metrics_data = self._assemble_tool_metrics(tool_name=tool_call.function.name, instance_id=_req.request_id, response=response, reward=reward, execution_info=execution_info, req=_req, tool_calls_per_turn=len(parsed_tool_calls))

                        # Store assembled results (response, reward, tool_metrics)
                        tool_call_results.append((response, reward, tool_metrics_data))
                        tool_call_responses.append(response)

                        is_tool_call_overlong, content_len = _req.check_if_tool_response_messages_overlong(self.tokenizer, tool_call_responses)
                        turn_stats = {
                            "token_count": content_len - last_content_len,
                            "char_count": len(tool_call_responses[-1]),
                            "tool_calls_count": 1,
                        }
                        last_content_len = content_len
                        _req.track_turn("tool", turn_stats)
                        if is_tool_call_overlong:
                            is_tool_call_overlong = True
                            break

                    # Update tool metrics using assembled ToolMetrics data
=======
                    tool_call_results = await asyncio.gather(
                        *[
                            self._tool_map[tool_call.function.name].execute(
                                _req.request_id,
                                tool_call.function.arguments,
                                **_req.tools_kwargs[tool_call.function.name].get("execute_kwargs", {}),
                            )
                            for tool_call in parsed_tool_calls
                        ]
                    )
                    _req.add_tool_response_messages(self.processing_class, [resp for resp, _, _ in tool_call_results])
>>>>>>> 1bdf4d2b
                    for tool_call, (resp, reward, metrics) in zip(parsed_tool_calls, tool_call_results):
                        _req.update_metrics(metrics, tool_call.function.name)
                    if is_tool_call_overlong or len(_req.input_ids) >= self.config.max_model_len:
                        finish_reason_type = FinishReasonTypeEnum.LENGTH
                        _req.termination_reason = "max_tokens"
                        break

                    # Add tool responses to conversation messages
                    _req.add_tool_response_messages(self.tokenizer, tool_call_responses)
                    _req.state = AsyncRolloutRequestStateEnum.RUNNING
                else:
                    raise ValueError(f"Unexpected tool calling last message state: {_req.messages[-1]}")
            elif _req.state == AsyncRolloutRequestStateEnum.RUNNING:
                # Only continue the conversation if the prompt length is not greater than max_model_len - 1,
                # since SGLang raises an error when max_new_tokens + 1 is greater to max_model_len (the extra
                # token accounts for the EOS token).
                if len(_req.get_generation_prompt_ids(self.processing_class)) + 1 >= self.config.max_model_len:
                    finish_reason_type = FinishReasonTypeEnum.LENGTH
                    _req.termination_reason = "max_tokens"
                    break
<<<<<<< HEAD
                output = await self._handle_engine_call(_req, request_sampling_params)
=======
                # Video support is not implemented yet
                output = await self._handle_engine_call(_req, request_sampling_params, image_data=image_data)
>>>>>>> 1bdf4d2b
                content = output["text"]
                finish_reason_type = FinishReasonTypeEnum.from_str(output["meta_info"]["finish_reason"]["type"])
                current_turns += 1
                if finish_reason_type == FinishReasonTypeEnum.LENGTH:
<<<<<<< HEAD
                    turn_stats = _req.add_assistant_message(self.tokenizer, content)
                    _req.track_turn("assistant", turn_stats)
                    # Add 0.0 reward for non-tool  assistant turn
                    _req.turn_level_rewards.append(0.0)
                    _req.termination_reason = "max_tokens"
=======
                    _req.add_assistant_message(self.processing_class, content)
>>>>>>> 1bdf4d2b
                    break
                else:
                    if self._function_call_parser and self._function_call_parser.has_tool_call(content):
                        finish_reason_type = FinishReasonTypeEnum.TOOL_CALL
                        _req.state = AsyncRolloutRequestStateEnum.TOOL_CALLING
                        try:
                            normed_content, tool_calls = self._function_call_parser.parse_non_stream(content)
                        except JSONDecodeError:
                            normed_content = content
                            tool_calls = []
                        except AttributeError:
                            normed_content = content
                            tool_calls = []
                        parsed_tool_calls = []
                        original_tool_calls_count = len(tool_calls)
                        truncated_tool_calls_count = 0

                        # Apply max_parallel_tool_call_size limit
                        max_parallel_size = self.config.multi_turn.get("max_parallel_tool_call_size", 1)
                        if max_parallel_size is None or max_parallel_size <= 0:
                            # No limit if None or 0
                            effective_max_size = len(tool_calls)
                        else:
                            effective_max_size = min(max_parallel_size, len(tool_calls))
                            truncated_tool_calls_count = max(0, len(tool_calls) - max_parallel_size)

                        for i, tool_call in enumerate(tool_calls):
                            # Stop processing if we've reached the limit
                            if i >= effective_max_size:
                                break

                            function, has_decode_error = OpenAIFunctionCallSchema.from_openai_function_parsed_schema(
                                OpenAIFunctionParsedSchema(
                                    name=tool_call.name,
                                    arguments=tool_call.parameters,
                                )
                            )
                            # Drop the tool call if its arguments has decode error
                            if has_decode_error:
                                continue
                            parsed_tool_calls.append(
                                OpenAIFunctionToolCall(
                                    id=str(tool_call.tool_index),
                                    function=function,
                                )
                            )

                        # Track tool call truncation metrics
                        if truncated_tool_calls_count > 0:
                            truncation_metrics = {"tool_call_truncation_occurred": True, "original_tool_calls_count": original_tool_calls_count, "truncated_tool_calls_count": truncated_tool_calls_count, "processed_tool_calls_count": len(parsed_tool_calls)}
                            # Add truncation metrics to request for later collection
                            _req.tool_truncation_metrics.append(truncation_metrics)
                        if len(parsed_tool_calls) > 0:
<<<<<<< HEAD
                            turn_stats = _req.add_assistant_message(self.tokenizer, normed_content, tool_calls=parsed_tool_calls)
                            _req.track_turn("assistant", turn_stats)
                            # Add 0.0 reward for assistant turn with tool calls (actual tool rewards tracked separately)
                            _req.turn_level_rewards.append(0.0)
                        else:
                            turn_stats = _req.add_assistant_message(self.tokenizer, content)
                            _req.track_turn("assistant", turn_stats)
                            # Add 0.0 reward for non-tool assistant turn
                            _req.turn_level_rewards.append(0.0)
=======
                            _req.add_assistant_message(
                                self.processing_class, normed_content, tool_calls=parsed_tool_calls
                            )
                        else:
                            _req.add_assistant_message(self.processing_class, content)
>>>>>>> 1bdf4d2b
                            finish_reason_type = FinishReasonTypeEnum.STOP
                            _req.state = AsyncRolloutRequestStateEnum.COMPLETED
                            _req.termination_reason = "eos_token"
                            break
                    else:
<<<<<<< HEAD
                        turn_stats = _req.add_assistant_message(self.tokenizer, content)
                        _req.track_turn("assistant", turn_stats)
                        # Add 0.0 reward for non-tool assistant turn
                        _req.turn_level_rewards.append(0.0)
                        _req.termination_reason = "eos_token"
=======
                        _req.add_assistant_message(
                            self.processing_class,
                            content,
                        )
                        if (
                            _req.interaction_kwargs
                            and self.interaction_map
                            and user_turns < self.config.multi_turn.max_user_turns
                            and current_turns < self.config.multi_turn.max_assistant_turns
                        ):
                            _req.state = AsyncRolloutRequestStateEnum.INTERACTING
                        else:
                            break
            elif _req.state == AsyncRolloutRequestStateEnum.INTERACTING:
                user_turns += 1
                messages = [{"role": x.role, "content": x.content} for x in _req.messages]

                # Get interaction by name from interaction_kwargs
                interaction_name = _req.interaction_kwargs.get(
                    "name", "gsm8k"
                )  # Default to gsm8k for backward compatibility
                if interaction_name not in self.interaction_map:
                    raise ValueError(
                        f"Interaction '{interaction_name}' not found in interaction_map. Available interactions: "
                        f"{list(self.interaction_map.keys())}"
                    )

                interaction = self.interaction_map[interaction_name]
                should_terminate_sequence, content, reward, metrics = await interaction.generate_response(
                    _req.request_id, messages, **_req.interaction_kwargs
                )
                user_turn_rewards.append(reward)
                if should_terminate_sequence:
                    finish_reason_type = FinishReasonTypeEnum.STOP
                    _req.state = AsyncRolloutRequestStateEnum.COMPLETED
                    break
                else:
                    _req.add_user_message(self.processing_class, content)
                    if len(_req.input_ids) >= self.config.max_model_len:
                        finish_reason_type = FinishReasonTypeEnum.STOP
>>>>>>> 1bdf4d2b
                        break
                    else:
                        _req.state = AsyncRolloutRequestStateEnum.RUNNING

        if current_turns >= self.config.multi_turn.max_assistant_turns:
            finish_reason_type = FinishReasonTypeEnum.STOP
            _req.termination_reason = "max_assistant_turns"

        # Calculate the reward for each tool
        async def calc_reward_and_release_fn(name: str, tool: BaseTool):
            reward = await tool.calc_reward(_req.request_id, **_req.tools_kwargs[name].get("calc_reward_kwargs", {}))
            await tool.release(_req.request_id, **_req.tools_kwargs[name].get("release_kwargs", {}))
            return name, reward

        tool_reward_tasks = []
        for name in _req.tools_kwargs.keys():
            tool = self._tool_map[name]
            tool_reward_tasks.append(calc_reward_and_release_fn(name, tool))
        tool_reward_scores = await asyncio.gather(*tool_reward_tasks)
        tool_reward_scores = dict(tool_reward_scores)
<<<<<<< HEAD

        # Set tool_rewards for reward manager
        _req.tool_rewards = tool_reward_scores

        _req.finalize(self.tokenizer, tool_reward_scores, finish_reason_type)

        return _req

    async def _handle_engine_call(self, _req: AsyncRolloutRequest, sampling_params: dict) -> dict:
        generation_prompt_ids = _req.get_generation_prompt_ids(self.tokenizer)
        # Adjust max_new_tokens to ensure it is not greater than max_model_len - 1
        # SGLang raises an error when max_new_tokens + 1 is greater to max_model_len (the extra token accounts for the EOS token).
=======
        all_rewards = {**tool_reward_scores, **{"user_turn_rewards": user_turn_rewards}}
        _req.finalize(self.processing_class, all_rewards, finish_reason_type)

        return _req

    async def _handle_engine_call(
        self, _req: AsyncRolloutRequest, sampling_params: dict, image_data: Optional[list[Any]] = None
    ) -> dict:
        generation_prompt_ids = _req.get_generation_prompt_ids(self.processing_class)
        return await self._handle_engine_generate(generation_prompt_ids, sampling_params, image_data)

    async def _handle_engine_generate(
        self, generation_prompt_ids: list[int], sampling_params: dict, image_data: Optional[list[Any]] = None
    ) -> dict:
>>>>>>> 1bdf4d2b
        max_new_tokens = min(self.config.response_length, self.config.max_model_len - len(generation_prompt_ids) - 1)
        kwargs = sampling_params.copy()
        kwargs["max_new_tokens"] = max_new_tokens
        kwargs["n"] = 1  # group size is supported in preprocess
        output = await self._engine.async_generate(
            input_ids=generation_prompt_ids,
            sampling_params=kwargs,
            return_logprob=False,
<<<<<<< HEAD
=======
            image_data=image_data,
>>>>>>> 1bdf4d2b
        )
        return output

    async def _handle_pending_state(self, _req: AsyncRolloutRequest) -> AsyncRolloutRequest:
        if _req.tool_schemas is not None:
            tool_creation_coroutines = []
            for tool_schema in _req.tool_schemas:
                tool = self._tool_map[tool_schema.function.name]
                create_kwargs = _req.tools_kwargs[tool.name].get("create_kwargs", {})
                tool_creation_coroutines.append(tool.create(_req.request_id, **create_kwargs))
            await asyncio.gather(*tool_creation_coroutines)
        if _req.interaction_kwargs and self.interaction_map:
            interaction_kwargs = _req.interaction_kwargs
            # Get interaction by name from interaction_kwargs
            interaction_name = interaction_kwargs.get("name", "gsm8k")  # Default to gsm8k for backward compatibility
            if interaction_name not in self.interaction_map:
                raise ValueError(
                    f"Interaction '{interaction_name}' not found in interaction_map. Available interactions: "
                    f"{list(self.interaction_map.keys())}"
                )

            interaction = self.interaction_map[interaction_name]
            await interaction.start_interaction(_req.request_id, **interaction_kwargs)

    @GPUMemoryLogger(role="sglang rollout", logger=logger)
    @torch.no_grad()
    def generate_sequences_with_tools(self, prompts: DataProto, **kwargs) -> DataProto:
        logger.warning(
            "`generate_sequences_with_tools` is deprecated, please use `generate_sequences(...)`",
            DeprecationWarning,
            stacklevel=2,
        )
        return self._req_level_generate_sequences(prompts, **kwargs)

    @GPUMemoryLogger(role="sglang rollout", logger=logger)
    @torch.no_grad()
    def _req_level_generate_sequences(self, prompts: DataProto, **kwargs) -> DataProto:
        # Async rollout with tools support
        do_sample = prompts.meta_info.get("do_sample", True)
        is_validate = prompts.meta_info.get("validate", False)
        tgt_device = prompts.batch["input_ids"].device
        if self._tp_rank == 0:
            req_list = self._preprocess_prompt_to_async_rollout_requests(
                prompts,
            )
            loop = asyncio.get_event_loop()
            output_req_list = loop.run_until_complete(
                asyncio.gather(
                    *[self._async_rollout_a_request(req, do_sample, is_validate, **kwargs) for req in req_list],
                )
            )
            sorted_output_req_list = sorted(output_req_list, key=lambda x: (x.batch_data_id, x.rollout_offset))
        else:
            sorted_output_req_list = None

        dist.barrier()
        [sorted_output_req_list] = broadcast_pyobj(
            data=[sorted_output_req_list],
            rank=self._rank,
            dist_group=self._device_mesh_cpu["tp"].get_group(),
            src=self._device_mesh_cpu["tp"].mesh[0].item(),
            force_cpu_device=False,
        )
        # Construct the batch data
        prompt_ids, response_ids = [], []
        prompt_attention_mask, response_attention_mask = [], []
        prompt_position_ids, response_position_ids = [], []
        prompt_loss_mask, response_loss_mask = [], []
        messages = []
        reward_scores = []
        for req in sorted_output_req_list:
            assert req.state == AsyncRolloutRequestStateEnum.COMPLETED, f"Request {req.request_id} is not completed"
            assert (
                len(req.input_ids) == len(req.attention_mask) == len(req.position_ids) == len(req.loss_mask)
            ), f"""Request {req.request_id} has different length of 
                {len(req.input_ids)=}, {len(req.attention_mask)=}, {len(req.position_ids)=}, {len(req.loss_mask)=}"""
            error_message_lines = [
                f"""Request {req.request_id} has input_ids length {len(req.input_ids)}
                    greater than max_model_len {self.config.max_model_len}""",
                f"Decoded input_ids: {self.processing_class.decode(req.input_ids)}",
                f"Decoded prompt_ids: {self.processing_class.decode(req.prompt_ids)}",
                f"Decoded response_ids: {self.processing_class.decode(req.response_ids)}",
                f"Messages: {req.messages}",
                f"Max model length: {req.max_model_len}",
            ]
            error_message = "\n".join(error_message_lines)
            assert len(req.input_ids) <= self.config.max_model_len, error_message

            prompt_ids.append(torch.tensor(req.prompt_ids, dtype=torch.int, device=tgt_device))
            response_ids.append(torch.tensor(req.response_ids, dtype=torch.int, device=tgt_device))
            if len(req.response_ids) > self.config.response_length:
                logger.warning(
                    f"""{req.request_id=} has response_ids length {len(req.response_ids)} 
                    greater than max_response_len {self.config.response_length},\n{req=}"""
                )
            prompt_attention_mask.append(torch.tensor(req.prompt_attention_mask, dtype=torch.int, device=tgt_device))
            response_attention_mask.append(
                torch.tensor(req.response_attention_mask, dtype=torch.int, device=tgt_device)
            )
            prompt_position_ids.append(torch.tensor(req.prompt_position_ids, dtype=torch.int, device=tgt_device))
            response_position_ids.append(torch.tensor(req.response_position_ids, dtype=torch.int, device=tgt_device))
            prompt_loss_mask.append(torch.tensor(req.prompt_loss_mask, dtype=torch.int, device=tgt_device))
            response_loss_mask.append(torch.tensor(req.response_loss_mask, dtype=torch.int, device=tgt_device))
            messages.append({"messages": req.messages})
            reward_scores.append(req.reward_scores)

        prompt_ids = pad_sequence(
            prompt_ids,
            batch_first=True,
            padding_value=self.pad_token_id,
            padding_side="left",
        )
        if prompt_ids.shape[1] < self.config.prompt_length:
            prompt_ids = pad_sequence_to_length(prompt_ids, self.config.prompt_length, self.pad_token_id, left_pad=True)
        response_ids = pad_sequence(response_ids, batch_first=True, padding_value=self.pad_token_id)
        if response_ids.shape[1] < self.config.response_length:
            response_ids = pad_sequence_to_length(response_ids, self.config.response_length, self.pad_token_id)
        prompt_attention_mask = pad_sequence(
            prompt_attention_mask,
            batch_first=True,
            padding_value=0,
            padding_side="left",
        )
        if prompt_attention_mask.shape[1] < self.config.prompt_length:
            prompt_attention_mask = pad_sequence_to_length(
                prompt_attention_mask, self.config.prompt_length, 0, left_pad=True
            )
        response_attention_mask = pad_sequence(response_attention_mask, batch_first=True, padding_value=0)
        if response_attention_mask.shape[1] < self.config.response_length:
            response_attention_mask = pad_sequence_to_length(response_attention_mask, self.config.response_length, 0)
        prompt_position_ids = pad_sequence(prompt_position_ids, batch_first=True, padding_value=0, padding_side="left")
        if prompt_position_ids.shape[1] < self.config.prompt_length:
            prompt_position_ids = pad_sequence_to_length(
                prompt_position_ids, self.config.prompt_length, 0, left_pad=True
            )
        response_length = response_ids.size(1)
        delta_position_id = torch.arange(1, response_length + 1, device=response_ids.device)
        delta_position_id = delta_position_id.unsqueeze(0).repeat(len(sorted_output_req_list), 1)
        response_position_ids = prompt_position_ids[:, -1:] + delta_position_id
        prompt_loss_mask = pad_sequence(prompt_loss_mask, batch_first=True, padding_value=0, padding_side="left")
        if prompt_loss_mask.shape[1] < self.config.prompt_length:
            prompt_loss_mask = pad_sequence_to_length(prompt_loss_mask, self.config.prompt_length, 0, left_pad=True)
        response_loss_mask = pad_sequence(response_loss_mask, batch_first=True, padding_value=0)
        if response_loss_mask.shape[1] < self.config.response_length:
            response_loss_mask = pad_sequence_to_length(response_loss_mask, self.config.response_length, 0)

        input_ids = torch.cat((prompt_ids, response_ids), dim=-1)
        attention_mask = torch.cat((prompt_attention_mask, response_attention_mask), dim=-1)
        position_ids = torch.cat((prompt_position_ids, response_position_ids), dim=-1)
        loss_mask = torch.cat((prompt_loss_mask, response_loss_mask), dim=-1)

        # Construct the batch data
        batch = TensorDict(
            {
                "prompts": prompt_ids,
                "responses": response_ids,
                "input_ids": input_ids,  # here input_ids become the whole sentences
                "attention_mask": attention_mask,
                "position_ids": position_ids,
                "loss_mask": loss_mask,
            },
            batch_size=len(sorted_output_req_list),
        )

        # Collect per-request metrics using unified dual-layer architecture
        all_tool_metrics = []
        all_conversation_metrics = []
        turn_level_rewards = []

        # Import once outside the loop for performance
        from verl.utils.metric import ToolMetrics

        for req in sorted_output_req_list:
            # One tool metrics record per request to match batch_size
            try:
                individual_tool_metrics = req.get_tool_metrics()

                if individual_tool_metrics:
                    # Use first tool execution as representative (temporary fix for batch_size alignment)
                    representative_metrics = individual_tool_metrics[0]
                    # Ensure it passes validation
                    is_valid, missing_fields = self._validate_tool_metrics_structure(representative_metrics)
                    if is_valid:
                        validated_metrics = ToolMetrics(**representative_metrics)
                        all_tool_metrics.append(validated_metrics.model_dump())
                    else:
                        logger.warning(f"Invalid tool metrics structure for request {req.request_id}: missing fields {missing_fields}")
                        all_tool_metrics.append(representative_metrics)  # fallback
                else:
                    # No tool calls in this request - append empty dict to maintain batch consistency
                    all_tool_metrics.append({})

            except Exception as e:
                # Critical error in tool metrics processing, create minimal fallback
                logger.error(f"Critical error processing tool metrics for request {req.request_id}: {e}")
                fallback_metrics = self._create_fallback_tool_metrics(req.request_id)
                all_tool_metrics.append(fallback_metrics)

            # Convert to unified ConversationMetrics (includes termination + turn data)
            conversation_metrics_dict = req.get_conversation_metrics()
            if conversation_metrics_dict:
                try:
                    conversation_metrics = ConversationMetrics(**conversation_metrics_dict)
                    all_conversation_metrics.append(conversation_metrics.model_dump())
                except Exception as e:
                    # Fallback to dict format if validation fails
                    logger.warning(f"ConversationMetrics validation failed for request {req.request_id}: {e}, using dict format")
                    all_conversation_metrics.append(conversation_metrics_dict)
            else:
                # Add empty placeholder for requests without conversation metrics to maintain batch consistency
                all_conversation_metrics.append({})

            # Extract turn-level rewards and tool rewards for reward manager
            turn_level_rewards.append(req.turn_level_rewards)

        # free cache engine
        if self._engine is not None and self._tp_rank == 0:
            loop = asyncio.get_event_loop()
            loop.run_until_complete(self._engine.flush_cache())

        return DataProto(
            batch=batch,
            non_tensor_batch={
<<<<<<< HEAD
                "messages": np.array(messages, dtype=object),
                "reward_scores": np.array(reward_scores, dtype=object),
                "tool_metrics": np.array(all_tool_metrics, dtype=object),  # Enhanced tool metrics compatible with verl.utils.metric
                "conversation_metrics": np.array(all_conversation_metrics, dtype=object),  # Unified conversation metrics (includes termination + turn data)
                "turn_level_rewards": np.array(turn_level_rewards, dtype=object),  # List[float] for each request
                "tool_rewards": np.array([req.tool_rewards for req in sorted_output_req_list], dtype=object),  # Dict[str, float] for each request
=======
                "messages": np.array(messages),
                "reward_scores": np.array(reward_scores),
                "uid": np.array([req.uid for req in sorted_output_req_list]),
>>>>>>> 1bdf4d2b
            },
        )

    def _preprocess_prompt_to_async_rollout_requests(self, prompts: DataProto, n: int = 1) -> list[AsyncRolloutRequest]:
        assert "raw_prompt" in prompts.non_tensor_batch, (
            "need data.return_raw_chat=True, due to no official way do parse_messages"
        )
        logger.info(
            "n is deprecated for SGLang rollout since ray ppo trainer will repeat the prompts for rollout.n times"
        )
        req_list = []
        multi_modal_data_list = prompts.non_tensor_batch.get(
            "multi_modal_data", [None] * len(prompts.non_tensor_batch["raw_prompt"])
        )

        for data_idx, (raw_prompt, multi_modal_data) in enumerate(
            zip(prompts.non_tensor_batch["raw_prompt"], multi_modal_data_list)
        ):
            uid = prompts.non_tensor_batch["uid"][data_idx] if "uid" in prompts.non_tensor_batch else None

<<<<<<< HEAD
                # 初始化对话统计从prompt中的messages
                req.initialize_conversation_from_prompt(req.messages, self.tokenizer)

                error_message = f"Request {req.request_id} has mismatched lengths: input_ids={len(req.input_ids)}, attention_mask={len(req.attention_mask)}, position_ids={len(req.position_ids)}, loss_mask={len(req.loss_mask)}"
                assert len(req.input_ids) == len(req.attention_mask) == len(req.position_ids) == len(req.loss_mask), error_message
=======
            if self._tool_schemas:
                _tools_kwargs = prompts.non_tensor_batch["tools_kwargs"][data_idx]
                _tool_schemas = [self._tool_map[k].get_openai_tool_schema() for k in _tools_kwargs.keys()]
                _input_ids = None
                _attention_mask = None
            else:
                _input_ids = _pre_process_inputs(self.pad_token_id, prompts.batch["input_ids"][data_idx])
                _attention_mask = _pre_process_inputs(0, prompts.batch["attention_mask"][data_idx])
                _tools_kwargs = {}
                _tool_schemas = None

            if self.interaction_map:
                _interaction_kwargs = prompts.non_tensor_batch["interaction_kwargs"][data_idx]
            else:
                _interaction_kwargs = {}

            req = AsyncRolloutRequest(
                batch_data_id=data_idx,
                rollout_offset=0,
                request_id=str(uuid4()),
                uid=uid,
                state=AsyncRolloutRequestStateEnum.PENDING,
                messages=raw_prompt.tolist(),
                multi_modal_data=multi_modal_data,
                tool_schemas=_tool_schemas,
                tools_kwargs=_tools_kwargs,
                interaction_kwargs=_interaction_kwargs,
                input_ids=_input_ids,
                response_ids=[],
                attention_mask=_attention_mask,
                response_attention_mask=[],
                response_position_ids=[],
                response_loss_mask=[],
                reward_scores={},
                max_prompt_len=self.config.prompt_length,
                max_response_len=self.config.response_length,
                max_model_len=min(self.config.max_model_len, self.config.prompt_length + self.config.response_length),
                use_inference_chat_template=self.config.multi_turn.use_inference_chat_template,
                tokenization_sanity_check_mode=self.config.multi_turn.tokenization_sanity_check_mode,
                processing_class=self.processing_class,
            )
>>>>>>> 1bdf4d2b

            error_message = f"""Request {req.request_id} has mismatched lengths: 
            input_ids={len(req.input_ids)}, 
            attention_mask={len(req.attention_mask)}, 
            position_ids={len(req.position_ids)}, 
            loss_mask={len(req.loss_mask)}"""
            assert len(req.input_ids) == len(req.attention_mask) == len(req.position_ids) == len(req.loss_mask), (
                error_message
            )
            req_list.append(req)

        return req_list

    async def chat_completion(self, json_request):
        assert self._tp_rank == 0, "only called in tp rank 0"
        _input_ids = []
        _attention_mask = []
        _position_ids = []
        _tool_schemas = []
        _tools_kwargs = {}

        req = AsyncRolloutRequest(
            request_id=str(uuid4()),
            state=AsyncRolloutRequestStateEnum.PENDING,
            messages=[Message.model_validate(msg) for msg in json_request["messages"]],
            tool_schemas=_tool_schemas,
            tools_kwargs=_tools_kwargs,
            input_ids=_input_ids,
            prompt_ids=_input_ids,
            response_ids=[],
            attention_mask=_attention_mask,
            prompt_attention_mask=_attention_mask,
            response_attention_mask=[],
            position_ids=_position_ids,
            prompt_position_ids=_position_ids,
            response_position_ids=[],
            loss_mask=[0] * len(_input_ids),
            prompt_loss_mask=[0] * len(_input_ids),
            response_loss_mask=[],
            reward_scores={},
            max_prompt_len=self.config.prompt_length,
            max_response_len=self.config.response_length,
            max_model_len=min(self.config.max_model_len, self.config.prompt_length + self.config.response_length),
            use_inference_chat_template=self.config.multi_turn.use_inference_chat_template,
            tokenization_sanity_check_mode=self.config.multi_turn.tokenization_sanity_check_mode,
            processing_class=self.processing_class,
        )

        # json_request already contains sampling_params
<<<<<<< HEAD
        output = await self._handle_engine_call(req, json_request)
=======
        # Filter only valid SamplingParams arguments
        valid_sampling_params = {}
        temp_sampling_params = SamplingParams()  # Create temporary instance to check valid attributes
        for k, v in json_request.items():
            if k not in ["messages", "model", "tools"] and hasattr(temp_sampling_params, k):
                valid_sampling_params[k] = v
        output = await self._handle_engine_call(req, valid_sampling_params)
>>>>>>> 1bdf4d2b
        # it can be Dict or AsyncIterator[Dict]
        if isinstance(output, dict):
            outputs = [output]
        else:
            outputs = output

        # build openai chat completion format
        choices = []
        id = None
        for i, content in enumerate(outputs):
            choices.append(
                {
                    "index": i,
                    "message": {
                        "role": "assistant",
                        "content": content["text"],
                    },
                    "finish_reason": content["meta_info"]["finish_reason"]["type"],
                }
            )
            id = content["meta_info"]["id"]

        return {
            "id": "chatcmpl-" + id,
            "object": "chat.completion",
            "created": int(time.time()),
            "model": json_request.get("model", "sglang_model"),
            "choices": choices,
        }

        # this function is left for uniform train-inference resharding

    async def generate(self, prompt_ids: list[int], sampling_params: dict[str, Any], request_id: str) -> list[int]:
        request_sampling_params = self.sampling_params.copy()
        request_sampling_params.update(sampling_params)
        output = await self._handle_engine_generate(prompt_ids, request_sampling_params)
        return output["output_ids"]

    async def wake_up(self):
        if not self.is_sleep:
            return
        await self.sharding_manager.wake_up()  # pylint: disable=C2801
        self.is_sleep = False

    # this function is left for uniform train-inference resharding
    async def sleep(self):
        if self.is_sleep:
            return
        await self.sharding_manager.sleep()
        self.is_sleep = True<|MERGE_RESOLUTION|>--- conflicted
+++ resolved
@@ -22,11 +22,7 @@
 import time
 from copy import deepcopy
 from json import JSONDecodeError
-<<<<<<< HEAD
-from typing import Any, List, Optional, Tuple
-=======
 from typing import Any, List, Optional, Tuple, Union
->>>>>>> 1bdf4d2b
 from uuid import uuid4
 
 import numpy as np
@@ -524,7 +520,16 @@
         logger.info(f"Initialize interactions from configuration: interaction_map: {list(interaction_map.keys())}")
         return interaction_map
 
-    def _assemble_tool_metrics(self, tool_name: str, instance_id: str, response: str, reward: float, execution_info: dict[str, Any], req: AsyncRolloutRequest, tool_calls_per_turn: int) -> dict[str, Any]:
+    def _assemble_tool_metrics(
+        self,
+        tool_name: str,
+        instance_id: str,
+        response: str,
+        reward: float,
+        execution_info: dict[str, Any],
+        req: AsyncRolloutRequest,
+        tool_calls_per_turn: int,
+    ) -> dict[str, Any]:
         """Assemble complete ToolMetrics from tool execution info + rollout context.
 
         Args:
@@ -540,7 +545,14 @@
             Complete ToolMetrics data dictionary for rollout-level assembly
         """
         # Calculate trajectory-level tool calls count
-        trajectory_tool_calls = sum(len(req.metrics.get(tool, [])) for tool in req.metrics.keys() if tool not in ["turn_stats", "token_stats"]) + 1  # +1 for current call
+        trajectory_tool_calls = (
+            sum(
+                len(req.metrics.get(tool, []))
+                for tool in req.metrics.keys()
+                if tool not in ["turn_stats", "token_stats"]
+            )
+            + 1
+        )  # +1 for current call
 
         # Assemble standardized ToolMetrics data
         return {
@@ -762,11 +774,7 @@
             output = loop.run_until_complete(
                 self._engine.async_generate(
                     prompt=None,  # because we have already convert it to prompt token id
-<<<<<<< HEAD
-                    sampling_params=self.sampling_params,
-=======
                     sampling_params=request_sampling_params,
->>>>>>> 1bdf4d2b
                     return_logprob=True,
                     input_ids=idx_list,
                     image_data=image_list,
@@ -774,7 +782,6 @@
             )
         else:
             output = None
-<<<<<<< HEAD
 
         # Most naive implementation, can extract tensor and send via gloo if too slow
         dist.barrier()
@@ -785,28 +792,6 @@
             src=self._device_mesh_cpu["tp"].mesh[0].item(),
             force_cpu_device=False,
         )
-        out = _post_process_outputs(self.tokenizer, output)
-
-        response = out[0].to(idx.device)
-        if self.config.calculate_log_probs:
-            rollout_log_probs = out[1].to(idx.device)
-
-        if response.shape[1] < self.config.response_length:
-            response = pad_sequence_to_length(response, self.config.response_length, self.pad_token_id)
-            if self.config.calculate_log_probs:
-                rollout_log_probs = pad_sequence_to_length(rollout_log_probs, self.config.response_length, self.pad_token_id)
-
-=======
-
-        # Most naive implementation, can extract tensor and send via gloo if too slow
-        dist.barrier()
-        [output] = broadcast_pyobj(
-            data=[output],
-            rank=self._rank,
-            dist_group=self._device_mesh_cpu["tp"].get_group(),
-            src=self._device_mesh_cpu["tp"].mesh[0].item(),
-            force_cpu_device=False,
-        )
         out = _post_process_outputs(self.processing_class, output)
 
         response = out[0].to(idx.device)
@@ -820,7 +805,6 @@
                 rollout_log_probs = pad_sequence_to_length(
                     rollout_log_probs, self.config.response_length, self.pad_token_id
                 )
->>>>>>> 1bdf4d2b
         # utilize current sampling params
         if request_sampling_params.get("n", 1) > 1 and do_sample:
             idx = idx.repeat_interleave(request_sampling_params["n"], dim=0)
@@ -832,10 +816,7 @@
                 _non_tensor_batch[key] = np.repeat(val, request_sampling_params["n"], axis=0)
         else:
             _non_tensor_batch = non_tensor_batch
-<<<<<<< HEAD
-=======
-
->>>>>>> 1bdf4d2b
+
         seq = torch.cat([idx, response], dim=-1)
 
         response_length = response.size(1)
@@ -901,11 +882,7 @@
                 )
 
         current_turns = 0
-<<<<<<< HEAD
-=======
         user_turns = 0
-        user_turn_rewards = []
->>>>>>> 1bdf4d2b
 
         # Create request-level sampling parameters
         request_sampling_params = self.sampling_params.copy()
@@ -939,18 +916,13 @@
         # Update with any additional kwargs
         request_sampling_params.update(kwargs)
 
-<<<<<<< HEAD
-        while current_turns < self.config.multi_turn.max_turns:
-=======
         while current_turns < self.config.multi_turn.max_assistant_turns:
->>>>>>> 1bdf4d2b
             if _req.state == AsyncRolloutRequestStateEnum.PENDING:
                 await self._handle_pending_state(_req)
                 _req.state = AsyncRolloutRequestStateEnum.RUNNING
             elif _req.state == AsyncRolloutRequestStateEnum.TOOL_CALLING:
                 if _req.messages[-1].tool_calls is not None:
                     parsed_tool_calls = _req.messages[-1].tool_calls
-<<<<<<< HEAD
                     is_tool_call_overlong = False
                     tool_call_responses = []
                     tool_call_results = []
@@ -967,13 +939,23 @@
                         _req.turn_level_rewards.append(reward)
 
                         # Assemble ToolMetrics at rollout layer
-                        tool_metrics_data = self._assemble_tool_metrics(tool_name=tool_call.function.name, instance_id=_req.request_id, response=response, reward=reward, execution_info=execution_info, req=_req, tool_calls_per_turn=len(parsed_tool_calls))
+                        tool_metrics_data = self._assemble_tool_metrics(
+                            tool_name=tool_call.function.name,
+                            instance_id=_req.request_id,
+                            response=response,
+                            reward=reward,
+                            execution_info=execution_info,
+                            req=_req,
+                            tool_calls_per_turn=len(parsed_tool_calls),
+                        )
 
                         # Store assembled results (response, reward, tool_metrics)
                         tool_call_results.append((response, reward, tool_metrics_data))
                         tool_call_responses.append(response)
 
-                        is_tool_call_overlong, content_len = _req.check_if_tool_response_messages_overlong(self.tokenizer, tool_call_responses)
+                        is_tool_call_overlong, content_len = _req.check_if_tool_response_messages_overlong(
+                            self.tokenizer, tool_call_responses
+                        )
                         turn_stats = {
                             "token_count": content_len - last_content_len,
                             "char_count": len(tool_call_responses[-1]),
@@ -986,19 +968,6 @@
                             break
 
                     # Update tool metrics using assembled ToolMetrics data
-=======
-                    tool_call_results = await asyncio.gather(
-                        *[
-                            self._tool_map[tool_call.function.name].execute(
-                                _req.request_id,
-                                tool_call.function.arguments,
-                                **_req.tools_kwargs[tool_call.function.name].get("execute_kwargs", {}),
-                            )
-                            for tool_call in parsed_tool_calls
-                        ]
-                    )
-                    _req.add_tool_response_messages(self.processing_class, [resp for resp, _, _ in tool_call_results])
->>>>>>> 1bdf4d2b
                     for tool_call, (resp, reward, metrics) in zip(parsed_tool_calls, tool_call_results):
                         _req.update_metrics(metrics, tool_call.function.name)
                     if is_tool_call_overlong or len(_req.input_ids) >= self.config.max_model_len:
@@ -1019,25 +988,17 @@
                     finish_reason_type = FinishReasonTypeEnum.LENGTH
                     _req.termination_reason = "max_tokens"
                     break
-<<<<<<< HEAD
-                output = await self._handle_engine_call(_req, request_sampling_params)
-=======
                 # Video support is not implemented yet
                 output = await self._handle_engine_call(_req, request_sampling_params, image_data=image_data)
->>>>>>> 1bdf4d2b
                 content = output["text"]
                 finish_reason_type = FinishReasonTypeEnum.from_str(output["meta_info"]["finish_reason"]["type"])
                 current_turns += 1
                 if finish_reason_type == FinishReasonTypeEnum.LENGTH:
-<<<<<<< HEAD
-                    turn_stats = _req.add_assistant_message(self.tokenizer, content)
+                    turn_stats = _req.add_assistant_message(self.processing_class, content)
                     _req.track_turn("assistant", turn_stats)
                     # Add 0.0 reward for non-tool  assistant turn
                     _req.turn_level_rewards.append(0.0)
                     _req.termination_reason = "max_tokens"
-=======
-                    _req.add_assistant_message(self.processing_class, content)
->>>>>>> 1bdf4d2b
                     break
                 else:
                     if self._function_call_parser and self._function_call_parser.has_tool_call(content):
@@ -1087,43 +1048,38 @@
 
                         # Track tool call truncation metrics
                         if truncated_tool_calls_count > 0:
-                            truncation_metrics = {"tool_call_truncation_occurred": True, "original_tool_calls_count": original_tool_calls_count, "truncated_tool_calls_count": truncated_tool_calls_count, "processed_tool_calls_count": len(parsed_tool_calls)}
+                            truncation_metrics = {
+                                "tool_call_truncation_occurred": True,
+                                "original_tool_calls_count": original_tool_calls_count,
+                                "truncated_tool_calls_count": truncated_tool_calls_count,
+                                "processed_tool_calls_count": len(parsed_tool_calls),
+                            }
                             # Add truncation metrics to request for later collection
                             _req.tool_truncation_metrics.append(truncation_metrics)
                         if len(parsed_tool_calls) > 0:
-<<<<<<< HEAD
-                            turn_stats = _req.add_assistant_message(self.tokenizer, normed_content, tool_calls=parsed_tool_calls)
+                            turn_stats = _req.add_assistant_message(
+                                self.processing_class, normed_content, tool_calls=parsed_tool_calls
+                            )
                             _req.track_turn("assistant", turn_stats)
                             # Add 0.0 reward for assistant turn with tool calls (actual tool rewards tracked separately)
                             _req.turn_level_rewards.append(0.0)
                         else:
-                            turn_stats = _req.add_assistant_message(self.tokenizer, content)
+                            turn_stats = _req.add_assistant_message(self.processing_class, content)
                             _req.track_turn("assistant", turn_stats)
                             # Add 0.0 reward for non-tool assistant turn
                             _req.turn_level_rewards.append(0.0)
-=======
-                            _req.add_assistant_message(
-                                self.processing_class, normed_content, tool_calls=parsed_tool_calls
-                            )
-                        else:
-                            _req.add_assistant_message(self.processing_class, content)
->>>>>>> 1bdf4d2b
                             finish_reason_type = FinishReasonTypeEnum.STOP
                             _req.state = AsyncRolloutRequestStateEnum.COMPLETED
                             _req.termination_reason = "eos_token"
                             break
                     else:
-<<<<<<< HEAD
-                        turn_stats = _req.add_assistant_message(self.tokenizer, content)
+                        turn_stats = _req.add_assistant_message(
+                            self.processing_class,
+                            content,
+                        )
                         _req.track_turn("assistant", turn_stats)
                         # Add 0.0 reward for non-tool assistant turn
                         _req.turn_level_rewards.append(0.0)
-                        _req.termination_reason = "eos_token"
-=======
-                        _req.add_assistant_message(
-                            self.processing_class,
-                            content,
-                        )
                         if (
                             _req.interaction_kwargs
                             and self.interaction_map
@@ -1132,6 +1088,7 @@
                         ):
                             _req.state = AsyncRolloutRequestStateEnum.INTERACTING
                         else:
+                            _req.termination_reason = "eos_token"
                             break
             elif _req.state == AsyncRolloutRequestStateEnum.INTERACTING:
                 user_turns += 1
@@ -1151,16 +1108,18 @@
                 should_terminate_sequence, content, reward, metrics = await interaction.generate_response(
                     _req.request_id, messages, **_req.interaction_kwargs
                 )
-                user_turn_rewards.append(reward)
+                _req.track_turn("user", {"token_count": len(content)})
+                _req.turn_level_rewards.append(reward)
                 if should_terminate_sequence:
                     finish_reason_type = FinishReasonTypeEnum.STOP
                     _req.state = AsyncRolloutRequestStateEnum.COMPLETED
+                    _req.termination_reason = "user_ended"
                     break
                 else:
                     _req.add_user_message(self.processing_class, content)
                     if len(_req.input_ids) >= self.config.max_model_len:
                         finish_reason_type = FinishReasonTypeEnum.STOP
->>>>>>> 1bdf4d2b
+                        _req.termination_reason = "max_tokens"
                         break
                     else:
                         _req.state = AsyncRolloutRequestStateEnum.RUNNING
@@ -1181,22 +1140,11 @@
             tool_reward_tasks.append(calc_reward_and_release_fn(name, tool))
         tool_reward_scores = await asyncio.gather(*tool_reward_tasks)
         tool_reward_scores = dict(tool_reward_scores)
-<<<<<<< HEAD
 
         # Set tool_rewards for reward manager
         _req.tool_rewards = tool_reward_scores
 
         _req.finalize(self.tokenizer, tool_reward_scores, finish_reason_type)
-
-        return _req
-
-    async def _handle_engine_call(self, _req: AsyncRolloutRequest, sampling_params: dict) -> dict:
-        generation_prompt_ids = _req.get_generation_prompt_ids(self.tokenizer)
-        # Adjust max_new_tokens to ensure it is not greater than max_model_len - 1
-        # SGLang raises an error when max_new_tokens + 1 is greater to max_model_len (the extra token accounts for the EOS token).
-=======
-        all_rewards = {**tool_reward_scores, **{"user_turn_rewards": user_turn_rewards}}
-        _req.finalize(self.processing_class, all_rewards, finish_reason_type)
 
         return _req
 
@@ -1209,7 +1157,7 @@
     async def _handle_engine_generate(
         self, generation_prompt_ids: list[int], sampling_params: dict, image_data: Optional[list[Any]] = None
     ) -> dict:
->>>>>>> 1bdf4d2b
+        # Adjust max_new_tokens to ensure it is not greater than max_model_ln - 1
         max_new_tokens = min(self.config.response_length, self.config.max_model_len - len(generation_prompt_ids) - 1)
         kwargs = sampling_params.copy()
         kwargs["max_new_tokens"] = max_new_tokens
@@ -1218,10 +1166,7 @@
             input_ids=generation_prompt_ids,
             sampling_params=kwargs,
             return_logprob=False,
-<<<<<<< HEAD
-=======
             image_data=image_data,
->>>>>>> 1bdf4d2b
         )
         return output
 
@@ -1408,7 +1353,10 @@
                         validated_metrics = ToolMetrics(**representative_metrics)
                         all_tool_metrics.append(validated_metrics.model_dump())
                     else:
-                        logger.warning(f"Invalid tool metrics structure for request {req.request_id}: missing fields {missing_fields}")
+                        logger.warning(
+                            f"Invalid tool metrics structure for request {req.request_id}: "
+                            f"missing fields {missing_fields}"
+                        )
                         all_tool_metrics.append(representative_metrics)  # fallback
                 else:
                     # No tool calls in this request - append empty dict to maintain batch consistency
@@ -1428,7 +1376,9 @@
                     all_conversation_metrics.append(conversation_metrics.model_dump())
                 except Exception as e:
                     # Fallback to dict format if validation fails
-                    logger.warning(f"ConversationMetrics validation failed for request {req.request_id}: {e}, using dict format")
+                    logger.warning(
+                        f"ConversationMetrics validation failed for request {req.request_id}: {e}, using dict format"
+                    )
                     all_conversation_metrics.append(conversation_metrics_dict)
             else:
                 # Add empty placeholder for requests without conversation metrics to maintain batch consistency
@@ -1445,18 +1395,19 @@
         return DataProto(
             batch=batch,
             non_tensor_batch={
-<<<<<<< HEAD
                 "messages": np.array(messages, dtype=object),
                 "reward_scores": np.array(reward_scores, dtype=object),
-                "tool_metrics": np.array(all_tool_metrics, dtype=object),  # Enhanced tool metrics compatible with verl.utils.metric
-                "conversation_metrics": np.array(all_conversation_metrics, dtype=object),  # Unified conversation metrics (includes termination + turn data)
+                "tool_metrics": np.array(
+                    all_tool_metrics, dtype=object
+                ),  # Enhanced tool metrics compatible with verl.utils.metric
+                "conversation_metrics": np.array(
+                    all_conversation_metrics, dtype=object
+                ),  # Unified conversation metrics (includes termination + turn data)
                 "turn_level_rewards": np.array(turn_level_rewards, dtype=object),  # List[float] for each request
-                "tool_rewards": np.array([req.tool_rewards for req in sorted_output_req_list], dtype=object),  # Dict[str, float] for each request
-=======
-                "messages": np.array(messages),
-                "reward_scores": np.array(reward_scores),
+                "tool_rewards": np.array(
+                    [req.tool_rewards for req in sorted_output_req_list], dtype=object
+                ),  # Dict[str, float] for each request
                 "uid": np.array([req.uid for req in sorted_output_req_list]),
->>>>>>> 1bdf4d2b
             },
         )
 
@@ -1477,13 +1428,6 @@
         ):
             uid = prompts.non_tensor_batch["uid"][data_idx] if "uid" in prompts.non_tensor_batch else None
 
-<<<<<<< HEAD
-                # 初始化对话统计从prompt中的messages
-                req.initialize_conversation_from_prompt(req.messages, self.tokenizer)
-
-                error_message = f"Request {req.request_id} has mismatched lengths: input_ids={len(req.input_ids)}, attention_mask={len(req.attention_mask)}, position_ids={len(req.position_ids)}, loss_mask={len(req.loss_mask)}"
-                assert len(req.input_ids) == len(req.attention_mask) == len(req.position_ids) == len(req.loss_mask), error_message
-=======
             if self._tool_schemas:
                 _tools_kwargs = prompts.non_tensor_batch["tools_kwargs"][data_idx]
                 _tool_schemas = [self._tool_map[k].get_openai_tool_schema() for k in _tools_kwargs.keys()]
@@ -1525,7 +1469,8 @@
                 tokenization_sanity_check_mode=self.config.multi_turn.tokenization_sanity_check_mode,
                 processing_class=self.processing_class,
             )
->>>>>>> 1bdf4d2b
+            # Initialize conversation tracking from prompt messages
+            req.initialize_conversation_from_prompt(req.messages, self.tokenizer)
 
             error_message = f"""Request {req.request_id} has mismatched lengths: 
             input_ids={len(req.input_ids)}, 
@@ -1575,9 +1520,6 @@
         )
 
         # json_request already contains sampling_params
-<<<<<<< HEAD
-        output = await self._handle_engine_call(req, json_request)
-=======
         # Filter only valid SamplingParams arguments
         valid_sampling_params = {}
         temp_sampling_params = SamplingParams()  # Create temporary instance to check valid attributes
@@ -1585,7 +1527,6 @@
             if k not in ["messages", "model", "tools"] and hasattr(temp_sampling_params, k):
                 valid_sampling_params[k] = v
         output = await self._handle_engine_call(req, valid_sampling_params)
->>>>>>> 1bdf4d2b
         # it can be Dict or AsyncIterator[Dict]
         if isinstance(output, dict):
             outputs = [output]
