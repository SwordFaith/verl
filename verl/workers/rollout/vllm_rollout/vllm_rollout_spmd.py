# Copyright 2024 Bytedance Ltd. and/or its affiliates
#
# Licensed under the Apache License, Version 2.0 (the "License");
# you may not use this file except in compliance with the License.
# You may obtain a copy of the License at
#
#     http://www.apache.org/licenses/LICENSE-2.0
#
# Unless required by applicable law or agreed to in writing, software
# distributed under the License is distributed on an "AS IS" BASIS,
# WITHOUT WARRANTIES OR CONDITIONS OF ANY KIND, either express or implied.
# See the License for the specific language governing permissions and
# limitations under the License.
"""
The vllm_rollout that can be applied in different backend
When working with FSDP:
- Use DTensor weight loader (recommended) or HF weight loader
- Utilize state_dict from the FSDP to synchronize the weights among tp ranks in vLLM
When working with Megatron:
- Use Megatron weight loader
- During training, only the current pp stage holds the parameters
- Before inference, broadcast the parameters of the current pp rank
  to all other pp ranks (all pp ranks holds all the parameters)
- Bind the parameters to the inference engine
- Do inference in tp. pp is treated as additional dp
- After inference, all the parameters that doesn't belong to this pp rank is freed.
"""

import logging
import os
from contextlib import contextmanager
from typing import Any, Dict, List, Union

import numpy as np
import torch
import torch.distributed
from omegaconf import DictConfig
from tensordict import TensorDict
from vllm import LLM, SamplingParams
from vllm.distributed import parallel_state as vllm_ps
from vllm.worker.worker_base import WorkerWrapperBase

from verl import DataProto
from verl.third_party.vllm import vllm_version
from verl.utils.debug import GPUMemoryLogger
from verl.utils.torch_functional import get_response_mask, pad_2d_list_to_length
from verl.workers.rollout.base import BaseRollout

logger = logging.getLogger(__file__)
logger.setLevel(os.getenv("VERL_LOGGING_LEVEL", "WARN"))

# TODO
# 1. support pp in vllm
# 2. passing tokenizer is not necessary? no encoding/decoding is happending here
# 3. simplify init logics


# NOTE(sgm): add for verl. We can optimize it by making the dataloader yield List[int] without padding.
def _pre_process_inputs(pad_token_id, prompt_token_ids: torch.Tensor) -> List[int]:
    # remove the left padding in the prompt token_id
    # pad_token_id = self.llm_engine.tokenizer.pad_token_id if self.llm_engine.tokenizer.pad_token_id
    # is not None else self.llm_engine.tokenizer.eos_token_id
    non_pad_index = torch.nonzero(prompt_token_ids != pad_token_id, as_tuple=False)[0][0]
    token_ids = prompt_token_ids[non_pad_index:].tolist()
    return token_ids


def _repeat_interleave(value: Union[torch.Tensor, np.ndarray], repeats: int) -> Union[torch.Tensor, List[Any]]:
    if isinstance(value, torch.Tensor):
        return value.repeat_interleave(repeats, dim=0)
    else:
        return np.repeat(value, repeats, axis=0)


class vLLMRollout(BaseRollout):
    def __init__(self, model_path: str, config: DictConfig, tokenizer, model_hf_config, **kwargs):
        """A vLLM rollout. It requires the module is supported by the vllm.

        Args:
            module: module here follows huggingface APIs
            config: DictConfig
            tokenizer: the task/model tokenizer
            model_hf_config: the huggingface config to initiallize the generating model in vllm
            **kwargs: train_tp, for Megatron Backend to initialize hybrid engine (zero redundancy) process group
        """
        super().__init__()
        self.config = config
        assert not (not config.enforce_eager and config.free_cache_engine), "disable CUDA graph (enforce_eager = False) if free cache engine"

        tensor_parallel_size = self.config.get("tensor_model_parallel_size", 1)
        assert tensor_parallel_size <= torch.distributed.get_world_size(), "tensor parallel size should be less than or equal to the world size"
        max_num_batched_tokens = self.config.get("max_num_batched_tokens", 8192)

        if kwargs.get("train_tp") is not None:
            # deployed with megatron
            import os

            os.environ["CUDA_TIMER_STREAM_KAFKA_ENABLE"] = "0"
            os.environ["MEGATRON_IMPORT_TIMERS"] = "0"
            if vllm_version in (
                "0.5.4",
                "0.6.3",
            ):
                train_tp = kwargs.get("train_tp")
                num_tp_per_train_tp = train_tp // tensor_parallel_size
                vllm_ps.initialize_parallel_state(tensor_model_parallel_size=tensor_parallel_size, num_tp_per_train_tp=num_tp_per_train_tp)
            else:
                vllm_ps.initialize_model_parallel(tensor_model_parallel_size=tensor_parallel_size)

        assert model_hf_config.max_position_embeddings >= config.prompt_length + config.response_length, "model context length should be greater than total sequence length"

        max_model_len = int(config.max_model_len or config.prompt_length + config.response_length)

        if max_num_batched_tokens < max_model_len and self.config.enable_chunked_prefill:
            raise ValueError(
                "Enable chunked prefill, max_num_batched_tokens is smaller than max_model_len, \
                             please increase max_num_batched_tokens or disable chunked prefill"
            )

        trust_remote_code = kwargs.get("trust_remote_code", False)
        load_format = "dummy" if config.load_format.startswith("dummy") else config.load_format

        limit_mm_per_prompt = None
        if config.get("limit_images", None):  # support for multi-image data
            limit_mm_per_prompt = {"image": config.get("limit_images")}

        self.inference_engine = LLM(
            model=model_path,
            enable_sleep_mode=True,
            tensor_parallel_size=tensor_parallel_size,
            distributed_executor_backend="external_launcher",
            dtype=config.dtype,
            enforce_eager=config.enforce_eager,
            gpu_memory_utilization=config.gpu_memory_utilization,
            disable_custom_all_reduce=True,
            disable_mm_preprocessor_cache=True,
            limit_mm_per_prompt=limit_mm_per_prompt,
            skip_tokenizer_init=False,
            max_model_len=max_model_len,
            load_format=load_format,
            disable_log_stats=config.disable_log_stats,
            max_num_batched_tokens=max_num_batched_tokens,
            enable_chunked_prefill=config.enable_chunked_prefill,
            enable_prefix_caching=True,
            trust_remote_code=trust_remote_code,
            seed=config.get("seed", 0),
        )

        # Offload vllm model to reduce peak memory usage
        self.inference_engine.sleep(level=1)

        kwargs = dict(
            n=1,
            logprobs=0,  # can be set to 0 and let actor to recompute
            max_tokens=config.response_length,
        )

        # # we may detokenize the result all together later
        if vllm_version != "0.3.1":
            kwargs["detokenize"] = False

        # supporting adding any sampling params from the config file
        for k in config.keys():
            if hasattr(SamplingParams(), str(k)):
                kwargs[k] = config.get(k)

        print(f"kwargs: {kwargs}")
        self.sampling_params = SamplingParams(**kwargs)

        self.pad_token_id = tokenizer.pad_token_id

    @contextmanager
    def update_sampling_params(self, **kwargs):
        # update sampling params
        old_sampling_params_args = {}
        if kwargs:
            for key, value in kwargs.items():
                if hasattr(self.sampling_params, key):
                    old_value = getattr(self.sampling_params, key)
                    old_sampling_params_args[key] = old_value
                    setattr(self.sampling_params, key, value)
        yield
        # roll back to previous sampling params
        # if len(old_sampling_params_args):
        for key, value in old_sampling_params_args.items():
            setattr(self.sampling_params, key, value)

    @GPUMemoryLogger(role="vllm rollout spmd", logger=logger)
    @torch.no_grad()
    def generate_sequences(self, prompts: DataProto, **kwargs) -> DataProto:
        # rebuild vllm cache engine
        if (
            vllm_version
            in (
                "0.5.4",
                "0.6.3",
            )
            and self.config.free_cache_engine
        ):
            self.inference_engine.init_cache_engine()

        idx = prompts.batch["input_ids"]  # (bs, prompt_length)
        # left-padded attention_mask
        attention_mask = prompts.batch["attention_mask"]
        position_ids = prompts.batch["position_ids"]

        # used to construct attention_mask
        eos_token_id = prompts.meta_info["eos_token_id"]

        batch_size = idx.size(0)

        non_tensor_batch = prompts.non_tensor_batch
        if "raw_prompt_ids" not in non_tensor_batch:
            non_tensor_batch["raw_prompt_ids"] = np.array([_pre_process_inputs(self.pad_token_id, idx[i]) for i in range(batch_size)], dtype=object)

        if batch_size != len(non_tensor_batch["raw_prompt_ids"]):
            raise RuntimeError("vllm sharding manager is not work properly.")

        if "multi_modal_data" in non_tensor_batch:
            vllm_inputs = []
            for raw_prompt_ids, multi_modal_data in zip(non_tensor_batch.pop("raw_prompt_ids"), non_tensor_batch.pop("multi_modal_data")):
                vllm_inputs.append({"prompt_token_ids": raw_prompt_ids, "multi_modal_data": multi_modal_data})
        else:
            vllm_inputs = [{"prompt_token_ids": raw_prompt_ids} for raw_prompt_ids in non_tensor_batch.pop("raw_prompt_ids")]

        # ensure the type of `prompt_token_ids` passed to vllm is list[int]
        # https://github.com/volcengine/verl/pull/772
        for input_data in vllm_inputs:
            if isinstance(input_data["prompt_token_ids"], np.ndarray):
                input_data["prompt_token_ids"] = input_data["prompt_token_ids"].tolist()
            elif not isinstance(input_data["prompt_token_ids"], list):
                raise TypeError(f"prompt_token_ids must be a list or numpy array, got {type(input_data['prompt_token_ids'])}")

        do_sample = prompts.meta_info.get("do_sample", True)
        is_validate = prompts.meta_info.get("validate", False)
        if not do_sample:
            kwargs = {
                "best_of": 1,
                "top_p": 1.0,
                "top_k": -1,
                "min_p": 0.0,
                "temperature": 0,
                "n": 1,  # if greedy, only 1 response
            }
        elif is_validate:
            # TODO: try **
            kwargs = {
                "top_k": self.config.val_kwargs.top_k,
                "top_p": self.config.val_kwargs.top_p,
                "temperature": self.config.val_kwargs.temperature,
                "n": 1,  # if validate, already repeat in ray_trainer
            }

        # users can customize different sampling_params at different run
        with self.update_sampling_params(**kwargs):
            outputs = self.inference_engine.generate(
                prompts=vllm_inputs,  # because we have already convert it to prompt token id
                sampling_params=self.sampling_params,
                use_tqdm=False,
            )

            # TODO(sgm): disable logprob when recompute_log_prob is enable
            # if n = 1: (bs, response_length) ; if n > 1: (bs * n, response_length)

            response = []
            for output in outputs:
                for sample_id in range(len(output.outputs)):
                    response.append(output.outputs[sample_id].token_ids)

            response = pad_2d_list_to_length(response, self.pad_token_id, max_length=self.config.response_length).to(idx.device)

            if self.sampling_params.n > 1 and do_sample:
                idx = _repeat_interleave(idx, self.sampling_params.n)
                attention_mask = _repeat_interleave(attention_mask, self.sampling_params.n)
                position_ids = _repeat_interleave(position_ids, self.sampling_params.n)
                batch_size = batch_size * self.sampling_params.n
                if "multi_modal_inputs" in non_tensor_batch.keys():
<<<<<<< HEAD
                    non_tensor_batch["multi_modal_inputs"] = _repeat_interleave(
                        non_tensor_batch["multi_modal_inputs"], self.sampling_params.n
                    )
                # NOTE(linjunrong): for multi-turn https://github.com/volcengine/verl/pull/1037
                if "tools_kwargs" in non_tensor_batch.keys():
                    non_tensor_batch["tools_kwargs"] = _repeat_interleave(
                        non_tensor_batch["tools_kwargs"], self.sampling_params.n
                    )
=======
                    non_tensor_batch["multi_modal_inputs"] = _repeat_interleave(non_tensor_batch["multi_modal_inputs"], self.sampling_params.n)

>>>>>>> ea4cd319
            seq = torch.cat([idx, response], dim=-1)

        response_length = response.size(1)
        delta_position_id = torch.arange(1, response_length + 1, device=position_ids.device)
        delta_position_id = delta_position_id.unsqueeze(0).expand(batch_size, -1)
        if position_ids.dim() == 3:  # qwen2vl mrope
            delta_position_id = delta_position_id.view(batch_size, 1, -1).expand(batch_size, 3, -1)

        # TODO(sgm): fix position_ids on right_pad
        # prompt: left pad + response: right pad
        # attention_mask: [0,0,0,0,1,1,1,1, | 1,1,1,0,0,0,0,0]
        # position_ids:   [0,0,0,0,0,1,2,3, | 4,5,6,7,8,9,10,11]
        response_position_ids = position_ids[..., -1:] + delta_position_id
        position_ids = torch.cat([position_ids, response_position_ids], dim=-1)
        response_attention_mask = get_response_mask(response_id=response, eos_token=eos_token_id, dtype=attention_mask.dtype)
        attention_mask = torch.cat((attention_mask, response_attention_mask), dim=-1)

        # all the tp ranks should contain the same data here. data in all ranks are valid
        batch = TensorDict(
            {
                "prompts": idx,
                "responses": response,
                "input_ids": seq,  # here input_ids become the whole sentences
                # 'old_log_probs': log_probs, # we will recompute old log prob with actor
                "attention_mask": attention_mask,
                "position_ids": position_ids,
            },
            batch_size=batch_size,
        )

        # free vllm cache engine
        if (
            vllm_version
            in (
                "0.5.4",
                "0.6.3",
            )
            and self.config.free_cache_engine
        ):
            self.inference_engine.free_cache_engine()

        return DataProto(batch=batch, non_tensor_batch=non_tensor_batch)


class vLLMAsyncRollout:
    """vLLMAsyncRollout is a thin wrapper of WorkerWrapperBase,
    which is engine in single worker process.
    """

    def __init__(self, *args, **kwargs):
        # Engine is deferred to be initialized in init_worker
        self.inference_engine: WorkerWrapperBase = None
        self.sharding_manager = None
        self.is_sleep = False

    def init_worker(self, all_kwargs: List[Dict[str, Any]]):
        """Initialize worker engine."""
        all_kwargs[0]["rank"] = int(os.environ["RANK"])
        all_kwargs[0]["local_rank"] = 0

        self.vllm_config = all_kwargs[0]["vllm_config"]
        self.inference_engine = WorkerWrapperBase(vllm_config=self.vllm_config)
        self.inference_engine.init_worker(all_kwargs)

    def load_model(self, *args, **kwargs):
        self.inference_engine.load_model(*args, **kwargs)

        # inference engine is intialized now, update sharding manager
        self.sharding_manager.inference_engine = self.inference_engine
        self.sharding_manager.model_runner = self.inference_engine.worker.model_runner

    def sleep(self, *args, **kwargs):
        """Offload model weights and discard kv cache."""
        if self.is_sleep:
            return
        self.sharding_manager.__exit__(None, None, None)
        self.is_sleep = True

    def wake_up(self, *args, **kwargs):
        """Load model weights and build kv cache."""
        if not self.is_sleep:
            return
        self.sharding_manager.__enter__()  # pylint: disable=C2801
        self.is_sleep = False

    def execute_method(self, method: Union[str, bytes], *args, **kwargs):
        if method == "init_worker":
            return self.init_worker(*args, **kwargs)
        elif method == "load_model":
            return self.load_model(*args, **kwargs)
        elif method == "sleep":
            return self.sleep(*args, **kwargs)
        elif method == "wake_up":
            return self.wake_up(*args, **kwargs)
        else:
            return self.inference_engine.execute_method(method, *args, **kwargs)<|MERGE_RESOLUTION|>--- conflicted
+++ resolved
@@ -275,19 +275,13 @@
                 position_ids = _repeat_interleave(position_ids, self.sampling_params.n)
                 batch_size = batch_size * self.sampling_params.n
                 if "multi_modal_inputs" in non_tensor_batch.keys():
-<<<<<<< HEAD
                     non_tensor_batch["multi_modal_inputs"] = _repeat_interleave(
                         non_tensor_batch["multi_modal_inputs"], self.sampling_params.n
                     )
                 # NOTE(linjunrong): for multi-turn https://github.com/volcengine/verl/pull/1037
                 if "tools_kwargs" in non_tensor_batch.keys():
-                    non_tensor_batch["tools_kwargs"] = _repeat_interleave(
-                        non_tensor_batch["tools_kwargs"], self.sampling_params.n
-                    )
-=======
                     non_tensor_batch["multi_modal_inputs"] = _repeat_interleave(non_tensor_batch["multi_modal_inputs"], self.sampling_params.n)
 
->>>>>>> ea4cd319
             seq = torch.cat([idx, response], dim=-1)
 
         response_length = response.size(1)
