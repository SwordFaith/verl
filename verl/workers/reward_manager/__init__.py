--- conflicted
+++ resolved
@@ -20,15 +20,12 @@
 from .multi_turn import MultiTurnRewardManager
 
 # Note(haibin.lin): no need to include all reward managers here in case of complicated dependencies
-<<<<<<< HEAD
-__all__ = ["BatchRewardManager", "DAPORewardManager", "NaiveRewardManager", "PrimeRewardManager", "MultiTurnRewardManager", "register", "get_reward_manager_cls"]
-=======
 __all__ = [
     "BatchRewardManager",
     "DAPORewardManager",
     "NaiveRewardManager",
     "PrimeRewardManager",
+    "MultiTurnRewardManager",
     "register",
     "get_reward_manager_cls",
-]
->>>>>>> 1bdf4d2b
+]