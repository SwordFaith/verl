--- conflicted
+++ resolved
@@ -103,15 +103,11 @@
         return (
             ray.remote(ExecutionWorker)
             .options(max_concurrency=num_workers)
-<<<<<<< HEAD
             .remote(
                 enable_global_rate_limit=enable_global_rate_limit,
                 rate_limit=rate_limit,
                 max_workers=min(num_workers, MAX_THREAD_POOL_WORKERS),  # Limit max workers to avoid resource exhaustion
             )
-=======
-            .remote(enable_global_rate_limit=enable_global_rate_limit, rate_limit=rate_limit)
->>>>>>> 1bdf4d2b
         )
     else:
         raise NotImplementedError("Process mode is not implemented yet")
@@ -188,7 +184,9 @@
         }
         return instance_id
 
-    async def _execute_impl(self, instance_id: str, parameters: dict[str, Any], **kwargs) -> Tuple[str, float, bool, dict[str, Any]]:
+    async def _execute_impl(
+        self, instance_id: str, parameters: dict[str, Any], **kwargs
+    ) -> Tuple[str, float, bool, dict[str, Any]]:
         code = parameters.get("code", "")
         timeout = parameters.get("timeout", self.default_timeout)
         language = parameters.get("language", self.default_language)
@@ -224,11 +222,17 @@
 
         # Execute code based on mode and get both result, success status, and extracted API metrics
         if self.mode == "run_jupyter":
-            result, success, extracted_api_metrics = await self.execution_pool.execute.remote(self.get_jupyter_mode_result, instance_id, timeout)
+            result, success, extracted_api_metrics = await self.execution_pool.execute.remote(
+                self.get_jupyter_mode_result, instance_id, timeout
+            )
         elif self.mode == "run_code":
-            result, success, extracted_api_metrics = await self.execution_pool.execute.remote(self.execute_code, instance_id, code, timeout, language)
+            result, success, extracted_api_metrics = await self.execution_pool.execute.remote(
+                self.execute_code, instance_id, code, timeout, language
+            )
         elif self.mode == "sim_jupyter":
-            result, success, extracted_api_metrics = await self.execution_pool.execute.remote(self.get_sim_jupyter_mode_result, instance_id, timeout)
+            result, success, extracted_api_metrics = await self.execution_pool.execute.remote(
+                self.get_sim_jupyter_mode_result, instance_id, timeout
+            )
         else:
             raise ValueError(f"Unknown mode: {self.mode}")
 
@@ -378,12 +382,13 @@
             return "execution_failure"  # Non-error execution failure
 
     def execute_code(self, instance_id, code, timeout=30, language="python"):
-<<<<<<< HEAD
         """Execute code and return (result, success, api_response_data) for enhanced metrics"""
         max_retries = 3
         for attempt in range(max_retries):
             try:
-                result_status, metadata = _process_single_case(0, None, None, self.sandbox_fusion_url, code, timeout, language)
+                result_status, metadata = _process_single_case(
+                    0, None, None, self.sandbox_fusion_url, code, timeout, language
+                )
 
                 # Check for API request errors first
                 if metadata.get("api_request_error"):
@@ -392,13 +397,19 @@
                     payload = metadata.get("payload", "N/A")
                     response_text = metadata.get("response_text", "N/A")
                     if self.tool_logger:
-                        self.tool_logger.error(f"API request error for instance {instance_id}: {error_msg}, payload: {payload}, response: {response_text}")
+                        self.tool_logger.error(
+                            f"API request error for instance {instance_id}: {error_msg}, "
+                            f"payload: {payload}, response: {response_text}"
+                        )
 
                     # Check if this is a retryable error (like Gateway Timeout)
                     if "Gateway Timeout" in error_msg and attempt < max_retries - 1:
                         delay = random.uniform(1, 5)
                         if self.tool_logger:
-                            self.tool_logger.warning(f"API request failed with Gateway Timeout, retrying in {delay:.2f}s (attempt {attempt + 1}/{max_retries})")
+                            self.tool_logger.warning(
+                                f"API request failed with Gateway Timeout, retrying in {delay:.2f}s "
+                                f"(attempt {attempt + 1}/{max_retries})"
+                            )
                         time.sleep(delay)
                         continue
                     return f"Error in calling code interpreter: {error_msg}", False, {}
@@ -414,15 +425,22 @@
                     payload = metadata.get("payload", "N/A")
                     response_text = metadata.get("response_text", "N/A")
                     if self.tool_logger:
-                        self.tool_logger.error(f"Sandbox error for instance {instance_id}: {error_msg}, payload: {payload}, response: {response_text}")
+                        self.tool_logger.error(
+                            f"Sandbox error for instance {instance_id}: {error_msg}, "
+                            f"payload: {payload}, response: {response_text}"
+                        )
                     return f"Error in calling code interpreter: {error_msg}", False, {}
 
                 elif api_status == "Failed":
                     # Handle compile errors
                     compile_status = metadata.get("compile_status")
-                    if compile_status in ["Error", "TimeLimitExceeded"] or (compile_status == "Finished" and metadata.get("compile_stderr")):
+                    if compile_status in ["Error", "TimeLimitExceeded"] or (
+                        compile_status == "Finished" and metadata.get("compile_stderr")
+                    ):
                         if compile_status == "TimeLimitExceeded":
-                            error_msg = f"Compilation time limit exceeded, time: {metadata.get('compile_duration', 'unknown')}"
+                            error_msg = (
+                                f"Compilation time limit exceeded, time: {metadata.get('compile_duration', 'unknown')}"
+                            )
                         else:
                             error_msg = "Compilation failed"
 
@@ -435,8 +453,20 @@
                     # Handle runtime errors
                     run_status = metadata.get("run_status")
                     if run_status == "TimeLimitExceeded":
-                        api_metadata = {"stderr": f"Execution time limit exceeded, time: {metadata.get('duration', 'unknown')}, timeout: {timeout}", "stdout": metadata.get("stdout")}
-                        extracted_api_metrics = {"api_execution_time_ms": (metadata.get("duration", 0) or 0) * 1000, "api_execution_status": "TimeLimitExceeded", "has_timeout": True, "has_stdout": bool(metadata.get("stdout")), "has_stderr": bool(metadata.get("stderr"))}
+                        api_metadata = {
+                            "stderr": (
+                                f"Execution time limit exceeded, time: {metadata.get('duration', 'unknown')}, "
+                                f"timeout: {timeout}"
+                            ),
+                            "stdout": metadata.get("stdout"),
+                        }
+                        extracted_api_metrics = {
+                            "api_execution_time_ms": (metadata.get("duration", 0) or 0) * 1000,
+                            "api_execution_status": "TimeLimitExceeded",
+                            "has_timeout": True,
+                            "has_stdout": bool(metadata.get("stdout")),
+                            "has_stderr": bool(metadata.get("stderr")),
+                        }
                         formatted_result = self._format_execution_result("", False, api_metadata)
                         if self.tool_logger:
                             self.tool_logger.warning(f"Runtime timeout for instance {instance_id}: {formatted_result}")
@@ -444,9 +474,19 @@
 
                     elif run_status == "Error" or (run_status == "Finished" and metadata.get("exit_code") != 0):
                         # Runtime error - use enhanced formatting with API data
-                        api_metadata = {"stdout": metadata.get("stdout"), "stderr": metadata.get("stderr"), "exit_code": metadata.get("exit_code")}
+                        api_metadata = {
+                            "stdout": metadata.get("stdout"),
+                            "stderr": metadata.get("stderr"),
+                            "exit_code": metadata.get("exit_code"),
+                        }
                         # Extract API metrics for failed execution
-                        extracted_api_metrics = {"api_execution_time_ms": (metadata.get("duration", 0) or 0) * 1000, "api_return_code": metadata.get("exit_code"), "api_execution_status": run_status, "has_stdout": bool(metadata.get("stdout")), "has_stderr": bool(metadata.get("stderr"))}
+                        extracted_api_metrics = {
+                            "api_execution_time_ms": (metadata.get("duration", 0) or 0) * 1000,
+                            "api_return_code": metadata.get("exit_code"),
+                            "api_execution_status": run_status,
+                            "has_stdout": bool(metadata.get("stdout")),
+                            "has_stderr": bool(metadata.get("stderr")),
+                        }
                         formatted_result = self._format_execution_result("", False, api_metadata)
                         if self.tool_logger:
                             self.tool_logger.warning(f"Runtime error for instance {instance_id}: {formatted_result}")
@@ -465,19 +505,34 @@
                         is_success = exit_code == 0
 
                         # Prepare API metadata for formatting and metrics
-                        api_metadata = {"stdout": metadata.get("stdout"), "stderr": metadata.get("stderr"), "exit_code": exit_code}
+                        api_metadata = {
+                            "stdout": metadata.get("stdout"),
+                            "stderr": metadata.get("stderr"),
+                            "exit_code": exit_code,
+                        }
 
                         # Extract specific API metrics for tool metrics
-                        extracted_api_metrics = {"api_execution_time_ms": (metadata.get("duration", 0) or 0) * 1000, "api_return_code": exit_code, "api_execution_status": "Finished", "has_stdout": bool(metadata.get("stdout")), "has_stderr": bool(metadata.get("stderr"))}
+                        extracted_api_metrics = {
+                            "api_execution_time_ms": (metadata.get("duration", 0) or 0) * 1000,
+                            "api_return_code": exit_code,
+                            "api_execution_status": "Finished",
+                            "has_stdout": bool(metadata.get("stdout")),
+                            "has_stderr": bool(metadata.get("stderr")),
+                        }
 
                         # Use enhanced formatting
                         formatted_result = self._format_execution_result("", is_success, api_metadata)
                         if self.tool_logger:
-                            self.tool_logger.debug(f"Execution for instance {instance_id} (success={is_success}): {formatted_result}")
+                            self.tool_logger.debug(
+                                f"Execution for instance {instance_id} (success={is_success}): {formatted_result}"
+                            )
                         return formatted_result, is_success, extracted_api_metrics
                     else:
                         if self.tool_logger:
-                            self.tool_logger.warning(f"Unexpected success state for instance {instance_id}: run_status={metadata.get('run_status')}")
+                            self.tool_logger.warning(
+                                f"Unexpected success state for instance {instance_id}: "
+                                f"run_status={metadata.get('run_status')}"
+                            )
                         return f"Unexpected execution state: {metadata.get('run_status')}", False, {}
 
                 else:
@@ -490,7 +545,10 @@
                 if attempt < max_retries - 1:
                     delay = random.uniform(1, 5)
                     if self.tool_logger:
-                        self.tool_logger.warning(f"Request failed with error: {e}, retrying in {delay:.2f}s (attempt {attempt + 1}/{max_retries})")
+                        self.tool_logger.warning(
+                            f"Request failed with error: {e}, retrying in {delay:.2f}s "
+                            f"(attempt {attempt + 1}/{max_retries})"
+                        )
                     time.sleep(delay)
                     continue
                 if self.tool_logger:
@@ -518,7 +576,10 @@
             return f"Error in calling code interpreter: {e}", False, {}
         if response.status_code != 200:
             if self.tool_logger:
-                self.tool_logger.error(f"Error in get_jupyter_mode_result: {response.status_code}\npayload: {payload}\nresponse: {response.text}")
+                self.tool_logger.error(
+                    f"Error in get_jupyter_mode_result: {response.status_code}\n"
+                    f"payload: {payload}\nresponse: {response.text}"
+                )
             try:
                 response_json = response.json()
                 error_message = response_json["error_message"]
@@ -573,7 +634,9 @@
                 return error_msg, False, {}
         except Exception as e:
             if self.tool_logger:
-                self.tool_logger.error(f"Error in get_jupyter_mode_result: {e}\npayload: {payload}\nresponse: {response.text}")
+                self.tool_logger.error(
+                    f"Error in get_jupyter_mode_result: {e}\npayload: {payload}\nresponse: {response.text}"
+                )
             return f"Error in calling code interpreter: {response.text}", False, {}
 
     def get_sim_jupyter_mode_result(self, instance_id, timeout: Optional[int] = None):
@@ -582,16 +645,6 @@
             return "no code parsed", False, {}
         elif len(self._instance_dict[instance_id]["cells"]) == 1:
             prev_cells = []
-=======
-        result_status, metadata = _process_single_case(
-            0, None, None, self.sandbox_fusion_url, code, timeout, self.memory_limit_mb, language
-        )
-        # we should always expect this since we don't have correct answer
-        if metadata["run_status"] == "Finished":
-            actual_output = metadata["stdout"] if metadata["stdout"] is not None else ""
-            logger.debug(f"actual_output from sandbox fusion: {actual_output},{instance_id}")
-            return actual_output
->>>>>>> 1bdf4d2b
         else:
             prev_cells = self._instance_dict[instance_id]["cells"][:-1]
 
@@ -633,23 +686,34 @@
                 if attempt < max_retries - 1:
                     delay = random.uniform(1, 5)
                     if self.tool_logger:
-                        self.tool_logger.warning(f"Request failed with status {response.status_code}, retrying in {delay:.2f}s (attempt {attempt + 1}/{max_retries})")
+                        self.tool_logger.warning(
+                            f"Request failed with status {response.status_code}, retrying in {delay:.2f}s "
+                            f"(attempt {attempt + 1}/{max_retries})"
+                        )
                     time.sleep(delay)
                     continue
             except Exception as e:
                 if attempt < max_retries - 1:
                     delay = random.uniform(1, 5)
                     if self.tool_logger:
-                        self.tool_logger.warning(f"Request failed with error: {e}, retrying in {delay:.2f}s (attempt {attempt + 1}/{max_retries})")
+                        self.tool_logger.warning(
+                            f"Request failed with error: {e}, retrying in {delay:.2f}s "
+                            f"(attempt {attempt + 1}/{max_retries})"
+                        )
                     time.sleep(delay)
                     continue
                 if self.tool_logger:
-                    self.tool_logger.error(f"Error in get_sim_jupyter_mode_result after {max_retries} attempts: {e}\npayload: {payload}")
+                    self.tool_logger.error(
+                        f"Error in get_sim_jupyter_mode_result after {max_retries} attempts: {e}\npayload: {payload}"
+                    )
                 return f"Error in calling code interpreter: {e}", False, {}
 
         if response.status_code != 200:
             if self.tool_logger:
-                self.tool_logger.error(f"Error in get_sim_jupyter_mode_result: {response.status_code}\npayload: {payload}\nresponse: {response.text}")
+                self.tool_logger.error(
+                    f"Error in get_sim_jupyter_mode_result: {response.status_code}\n"
+                    f"payload: {payload}\nresponse: {response.text}"
+                )
             try:
                 response_json = response.json()
                 error_message = response_json["error_message"]
@@ -667,7 +731,10 @@
                     is_success = return_code == 0
 
                     # Use enhanced formatting and extract API metrics
-                    api_metadata = {"stdout": response_json["run_result"].get("stdout"), "stderr": response_json["run_result"].get("stderr")}
+                    api_metadata = {
+                        "stdout": response_json["run_result"].get("stdout"),
+                        "stderr": response_json["run_result"].get("stderr"),
+                    }
                     formatted_result = self._format_execution_result("", is_success, api_metadata)
 
                     # Extract API metrics from sim jupyter response
@@ -690,7 +757,14 @@
                 # Drop last cell if failed, to avoid keep failed in further execution
                 self._instance_dict[instance_id]["cells"] = self._instance_dict[instance_id]["cells"][:-1]
                 if execution_status == "TimeLimitExceeded":
-                    api_metadata = {"stderr": f"Execution time limit exceeded, time: {response_json['run_result']['execution_time']}, timeout: {payload['run_timeout']}", "stdout": response_json["run_result"].get("stdout"), "execution_time": response_json["run_result"].get("execution_time", 0)}
+                    api_metadata = {
+                        "stderr": (
+                            f"Execution time limit exceeded, time: {response_json['run_result']['execution_time']}, "
+                            f"timeout: {payload['run_timeout']}"
+                        ),
+                        "stdout": response_json["run_result"].get("stdout"),
+                        "execution_time": response_json["run_result"].get("execution_time", 0),
+                    }
                     formatted_result = self._format_execution_result("", False, api_metadata)
                     extracted_api_metrics = {
                         "api_execution_time_ms": (response_json["run_result"].get("execution_time", 0) or 0) * 1000,
@@ -700,12 +774,19 @@
                         "has_stderr": bool(response_json["run_result"].get("stderr")),
                     }
                     if self.tool_logger:
-                        self.tool_logger.warning(f"Execution time limit exceeded, time: {response_json['run_result']['execution_time']}, payload: {payload}, response: {response.text}")
+                        self.tool_logger.warning(
+                            f"Execution time limit exceeded, time: {response_json['run_result']['execution_time']},"
+                            f"payload: {payload}, response: {response.text}"
+                        )
                     return formatted_result, False, extracted_api_metrics
                 elif execution_status == "Finished":
                     # Failed status with Finished execution means non-zero return code
                     return_code = response_json["run_result"].get("return_code", 1)
-                    api_metadata = {"stderr": response_json["run_result"].get("stderr"), "stdout": response_json["run_result"].get("stdout"), "exit_code": return_code}
+                    api_metadata = {
+                        "stderr": response_json["run_result"].get("stderr"),
+                        "stdout": response_json["run_result"].get("stdout"),
+                        "exit_code": return_code,
+                    }
                     formatted_result = self._format_execution_result("", False, api_metadata)
                     extracted_api_metrics = {
                         "api_execution_time_ms": (response_json["run_result"].get("execution_time", 0) or 0) * 1000,
@@ -732,7 +813,9 @@
                 return error_msg, False, {}
         except Exception as e:
             if self.tool_logger:
-                self.tool_logger.error(f"Error in get_sim_jupyter_mode_result: {e}\npayload: {payload}\nresponse: {response.text}")
+                self.tool_logger.error(
+                    f"Error in get_sim_jupyter_mode_result: {e}\npayload: {payload}\nresponse: {response.text}"
+                )
             return f"Error in calling code interpreter: {response.text}", False, {}
 
     async def calc_reward(self, instance_id: str, **kwargs) -> float:
