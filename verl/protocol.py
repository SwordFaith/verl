# Copyright 2024 Bytedance Ltd. and/or its affiliates
#
# Licensed under the Apache License, Version 2.0 (the "License");
# you may not use this file except in compliance with the License.
# You may obtain a copy of the License at
#
#     http://www.apache.org/licenses/LICENSE-2.0
#
# Unless required by applicable law or agreed to in writing, software
# distributed under the License is distributed on an "AS IS" BASIS,
# WITHOUT WARRANTIES OR CONDITIONS OF ANY KIND, either express or implied.
# See the License for the specific language governing permissions and
# limitations under the License.
"""
Implement base data transfer protocol between any two functions, modules.
We can subclass Protocol to define more detailed batch info with specific keys
"""

import pickle
import numpy as np
import pandas as pd
import copy
from dataclasses import dataclass, field
from typing import Callable, Dict, List, Union

import torch
import tensordict
from packaging import version
from tensordict import TensorDict
from torch.utils.data import DataLoader, Dataset

from verl.utils.py_functional import union_two_dict

__all__ = ['DataProto', 'union_tensor_dict']

try:
    tensordict.set_lazy_legacy(False).set()
except:
    pass


def pad_dataproto_to_divisor(data: 'DataProto', size_divisor: int):
    """Pad a DataProto to size divisible by size_divisor

    Args:
        size_divisor (int): size divisor

    Returns:
        data: (DataProto): the padded DataProto
        pad_size (int)
    """
    assert isinstance(data, DataProto), 'data must be a DataProto'
    if len(data) % size_divisor != 0:
        pad_size = size_divisor - len(data) % size_divisor
        padding_protos = []
        remaining_pad = pad_size
        while remaining_pad > 0:
            take_size = min(remaining_pad, len(data))
            padding_protos.append(data[:take_size])
            remaining_pad -= take_size
        data_padded = DataProto.concat([data] + padding_protos)
    else:
        pad_size = 0
        data_padded = data
    return data_padded, pad_size


def unpad_dataproto(data: 'DataProto', pad_size):
    if pad_size != 0:
        data = data[:-pad_size]
    return data


def union_tensor_dict(tensor_dict1: TensorDict, tensor_dict2: TensorDict) -> TensorDict:
    """Union two tensordicts."""
    assert tensor_dict1.batch_size == tensor_dict2.batch_size, \
        f'Two tensor dict must have identical batch size. Got {tensor_dict1.batch_size} and {tensor_dict2.batch_size}'
    for key in tensor_dict2.keys():
        if key not in tensor_dict1.keys():
            tensor_dict1[key] = tensor_dict2[key]
        else:
            assert tensor_dict1[key].equal(tensor_dict2[key]), \
                f'{key} in tensor_dict1 and tensor_dict2 are not the same object'

    return tensor_dict1


def union_numpy_dict(tensor_dict1: dict[str, np.ndarray], tensor_dict2: dict[str, np.ndarray]) -> dict[str, np.ndarray]:
    for key, val in tensor_dict2.items():
        if key in tensor_dict1:
            assert isinstance(tensor_dict2[key], np.ndarray)
            assert isinstance(tensor_dict1[key], np.ndarray)
            # to properly deal with nan and object type
            assert pd.DataFrame(tensor_dict2[key]).equals(pd.DataFrame(tensor_dict1[key])), \
                f'{key} in tensor_dict1 and tensor_dict2 are not the same object'
        tensor_dict1[key] = val

    return tensor_dict1


def list_of_dict_to_dict_of_list(list_of_dict: list[dict]):
    if len(list_of_dict) == 0:
        return {}
    keys = list_of_dict[0].keys()
    output = {key: [] for key in keys}
    for data in list_of_dict:
        for key, item in data.items():
            assert key in output
            output[key].append(item)
    return output


def fold_batch_dim(data: 'DataProto', new_batch_size):
    """
    Fold a batch dim from [bsz, xxx] into [new_bsz, bsz // new_bsz, xxx]
    """
    batch_size = data.batch.batch_size[0]

    assert batch_size % new_batch_size == 0

    tensor: TensorDict = data.batch
    non_tensor = data.non_tensor_batch

    tensor = tensor.view(new_batch_size, -1)
    tensor.auto_batch_size_(batch_dims=1)

    for key, val in non_tensor.items():
        non_tensor[key] = np.reshape(val, newshape=(new_batch_size, -1, *val.shape[1:]))

    return DataProto(batch=tensor, non_tensor_batch=non_tensor, meta_info=data.meta_info)


def unfold_batch_dim(data: 'DataProto', batch_dims=2):
    """
    Unfold the first n dims as new batch dim
    """
    tensor: TensorDict = data.batch
    non_tensor = data.non_tensor_batch
    tensor.auto_batch_size_(batch_dims=batch_dims)
    tensor = tensor.view(-1)

    batch_size = tensor.batch_size[0]

    non_tensor_new = {}

    for key, val in non_tensor.items():
        non_tensor_new[key] = np.reshape(val, newshape=(batch_size, *val.shape[batch_dims:]))

    return DataProto(batch=tensor, non_tensor_batch=non_tensor_new, meta_info=data.meta_info)


def collate_fn(x: list['DataProtoItem']):
    batch = []
    non_tensor_batch = []
    for data in x:
        batch.append(data.batch)
        non_tensor_batch.append(data.non_tensor_batch)
    batch = torch.stack(batch).contiguous()
    non_tensor_batch = list_of_dict_to_dict_of_list(non_tensor_batch)
    for key, val in non_tensor_batch.items():
        non_tensor_batch[key] = np.array(val, dtype=object)
    return DataProto(batch=batch, non_tensor_batch=non_tensor_batch)


@dataclass
class DataProtoItem:
    # TODO(zhangchi.usc1992) add consistency check
    batch: TensorDict = None
    non_tensor_batch: Dict = field(default_factory=dict)
    meta_info: Dict = field(default_factory=dict)


@dataclass
class DataProto:
    """
    A DataProto is a data structure that aims to provide a standard protocol for data exchange between functions.
    It contains a batch (TensorDict) and a meta_info (Dict). The batch is a TensorDict https://pytorch.org/tensordict/.
    TensorDict allows you to manipulate a dictionary of Tensors like a single Tensor. Ideally, the tensors with the
    same batch size should be put inside batch.
    """
    batch: TensorDict = None
    non_tensor_batch: Dict = field(default_factory=dict)
    meta_info: Dict = field(default_factory=dict)

    def __post_init__(self):
        # perform necessary checking
        self.check_consistency()

    def __len__(self):
        if self.batch is not None:
            return self.batch.batch_size[0]
        elif self.non_tensor_batch is not None and len(self.non_tensor_batch) > 0:
            random_key = list(self.non_tensor_batch.keys())[0]
            return self.non_tensor_batch[random_key].shape[0]
        else:
            return 0

    def __getitem__(self, item):
        """
        Enhanced indexing for DataProto objects.
        
        Args:
            item: Can be one of:
                - int: A single index
                - slice: A slice object (start:stop:step)
                - list: A list of indices
                - numpy.ndarray: An array of indices
                - torch.Tensor: A tensor of indices
                
        Returns:
            DataProto: For all indexing types except single integers
            DataProtoItem: Only for single integer indices
        """
        # Case 1: Slice object - use the slice method
        if isinstance(item, slice):
            return self.slice(item.start, item.stop, item.step)

        # Case 2: List, numpy array, or torch tensor - use sel_idxs
        elif isinstance(item, (list, np.ndarray, torch.Tensor)):
            return self.select_idxs(item)

        # Case 3: Single integer - return DataProtoItem for backward compatibility
        elif isinstance(item, (int, np.integer)):
            tensor_data = self.batch[item]
            non_tensor_data = {key: val[item] for key, val in self.non_tensor_batch.items()}
            return DataProtoItem(batch=tensor_data, non_tensor_batch=non_tensor_data, meta_info=self.meta_info)

        # Case 4: Unsupported type
        else:
            raise TypeError(f"Indexing with {type(item)} is not supported")

    def __getstate__(self):
        import io
        buffer = io.BytesIO()
        if version.parse(tensordict.__version__) >= version.parse('0.5.0') and self.batch is not None:
            self.batch = self.batch.contiguous()
            self.batch = self.batch.consolidate()
        torch.save(self.batch, buffer)
        buffer_bytes = buffer.getvalue()
        return buffer_bytes, self.non_tensor_batch, self.meta_info

    def __setstate__(self, data):
        import io
        batch_deserialized_bytes, non_tensor_batch, meta_info = data
        batch_deserialized = io.BytesIO(initial_bytes=batch_deserialized_bytes)
        batch = torch.load(batch_deserialized,
                           weights_only=False,
                           map_location='cpu' if not torch.cuda.is_available() else None)
        self.batch = batch
        self.non_tensor_batch = non_tensor_batch
        self.meta_info = meta_info

    def save_to_disk(self, filepath):
        with open(filepath, 'wb') as f:
            pickle.dump(self, f)

    @staticmethod
    def load_from_disk(filepath) -> 'DataProto':
        with open(filepath, 'rb') as f:
            data = pickle.load(f)
            return data

    def print_size(self, prefix=""):
        size_of_tensordict = 0
        for key, tensor in self.batch.items():
            size_of_tensordict += tensor.element_size() * tensor.numel()
        size_of_numpy_array = 0
        for key, numpy_array in self.non_tensor_batch.items():
            size_of_numpy_array += numpy_array.nbytes

        size_of_numpy_array /= 1024**3
        size_of_tensordict /= 1024**3

        message = f'Size of tensordict: {size_of_tensordict} GB, size of non_tensor_batch: {size_of_numpy_array} GB'

        if prefix:
            message = f'{prefix}, ' + message
        print(message)

    def check_consistency(self):
        """Check the consistency of the DataProto. Mainly for batch and non_tensor_batch
        We expose this function as a public one so that user can call themselves directly
        """
        if self.batch is not None:
            assert len(self.batch.batch_size) == 1, 'only support num_batch_dims=1'

        if self.non_tensor_batch is not None:
            for key, val in self.non_tensor_batch.items():
                assert isinstance(val, np.ndarray), f"{key} is not a numpy array, {type(val)=}"

        if self.batch is not None and len(self.non_tensor_batch) != 0:
            # TODO: we can actually lift this restriction if needed
            assert len(self.batch.batch_size) == 1, 'only support num_batch_dims=1 when non_tensor_batch is not empty.'

            batch_size = self.batch.batch_size[0]
            for key, val in self.non_tensor_batch.items():
                assert isinstance(
                    val, np.ndarray
<<<<<<< HEAD
                ), f'data in the non_tensor_batch must be a numpy.array with dtype=object, but for {key=}, got {type(val)=}'
=======
                ) and val.dtype == object, f"data in the non_tensor_batch must be a numpy.array with dtype=object, {key} is {type(val)=} {val.dtype=}, {val.shape=}"
>>>>>>> 8b848493
                assert val.shape[
                    0] == batch_size, f'key {key} length {len(val)} is not equal to batch size {batch_size}'

    @classmethod
    def from_single_dict(cls, data: Dict[str, Union[torch.Tensor, np.ndarray]], meta_info=None):
        tensors = {}
        non_tensors = {}

        for key, val in data.items():
            if isinstance(val, torch.Tensor):
                tensors[key] = val
            elif isinstance(val, np.ndarray):
                non_tensors[key] = val
            else:
                raise ValueError(f'Unsupported type in data {type(val)}')

        return DataProto.from_dict(tensors=tensors, non_tensors=non_tensors, meta_info=meta_info)

    @classmethod
    def from_dict(cls, tensors: Dict[str, torch.Tensor], non_tensors=None, meta_info=None, num_batch_dims=1):
        """Create a DataProto from a dict of tensors. This assumes that
        1. All the tensor in tensors have the same dim0
        2. Only dim0 is the batch dim
        """
        assert len(tensors) > 0, 'tensors must not be empty'
        assert num_batch_dims > 0, 'num_batch_dims must be greater than zero'
        if non_tensors is not None:
            assert num_batch_dims == 1, 'only support num_batch_dims=1 when non_tensors is not None.'

        if meta_info is None:
            meta_info = {}
        if non_tensors is None:
            non_tensors = {}

        assert isinstance(non_tensors, dict)

        # get and check batch size
        batch_size = None
        pivot_key = None
        for key, tensor in tensors.items():
            if batch_size is None:
                batch_size = tensor.shape[:num_batch_dims]
                pivot_key = key
            else:
                current_batch = tensor.shape[:num_batch_dims]
                assert batch_size == current_batch, \
                    f'Not all the tensor in tensors have the same batch size with batch_dims={num_batch_dims}. Got {pivot_key} has {batch_size}, {key} has {current_batch}'

        for key, val in non_tensors.items():
            non_tensors[key] = np.array(val, dtype=object)

        tensor_dict = TensorDict(source=tensors, batch_size=batch_size)
        return cls(batch=tensor_dict, non_tensor_batch=non_tensors, meta_info=meta_info)

    def to(self, device) -> 'DataProto':
        """move the batch to device

        Args:
            device (torch.device, str): torch device

        Returns:
            DataProto: the current DataProto

        """
        if self.batch is not None:
            self.batch = self.batch.to(device)
        return self

    def select(self, batch_keys=None, non_tensor_batch_keys=None, meta_info_keys=None, deepcopy=False) -> 'DataProto':
        """Select a subset of the DataProto via batch_keys and meta_info_keys

        Args:
            batch_keys (list, optional): a list of strings indicating the keys in batch to select
            meta_info_keys (list, optional): a list of keys indicating the meta info to select

        Returns:
            DataProto: the DataProto with the selected batch_keys and meta_info_keys
        """
        # TODO (zhangchi.usc1992) whether to copy
        if batch_keys is not None:
            batch_keys = tuple(batch_keys)
            sub_batch = self.batch.select(*batch_keys)
        else:
            sub_batch = self.batch

        if non_tensor_batch_keys is not None:
            non_tensor_batch = {key: val for key, val in self.non_tensor_batch.items() if key in non_tensor_batch_keys}
        else:
            non_tensor_batch = self.non_tensor_batch

        if deepcopy:
            non_tensor_batch = copy.deepcopy(non_tensor_batch)

        if meta_info_keys is not None:
            sub_meta_info = {key: val for key, val in self.meta_info.items() if key in meta_info_keys}
        else:
            sub_meta_info = self.meta_info

        if deepcopy:
            sub_meta_info = copy.deepcopy(sub_meta_info)

        return DataProto(batch=sub_batch, non_tensor_batch=non_tensor_batch, meta_info=sub_meta_info)

    def select_idxs(self, idxs):
        """
        Select specific indices from the DataProto.
        
        Args:
            idxs (torch.Tensor or numpy.ndarray or list): Indices to select
            
        Returns:
            DataProto: A new DataProto containing only the selected indices
        """
        if isinstance(idxs, list):
            idxs = torch.tensor(idxs, dtype=torch.int32)

        if isinstance(idxs, np.ndarray):
            idxs_np = idxs
            idxs_torch = torch.from_numpy(idxs)
        else:  # torch.Tensor
            idxs_torch = idxs
            idxs_np = idxs.detach().cpu().numpy()

        if self.batch is not None:
            # Use TensorDict's built-in indexing capabilities
            selected_batch = TensorDict(source={
                key: tensor[idxs_torch] for key, tensor in self.batch.items()
            },
                                        batch_size=(idxs_torch.shape[0],))
        else:
            selected_batch = None

        selected_non_tensor = {}
        for key, val in self.non_tensor_batch.items():
            selected_non_tensor[key] = val[idxs_np]

        return DataProto(batch=selected_batch, non_tensor_batch=selected_non_tensor, meta_info=self.meta_info)

    def slice(self, start=None, end=None, step=None):
        """
        Slice the DataProto and return a new DataProto object.
        This is an improved version of direct slicing which returns a DataProtoItem.
        
        Args:
            start (int, optional): Start index. Defaults to None (start from beginning).
            end (int, optional): End index (exclusive). Defaults to None (go to end).
            step (int, optional): Step size. Defaults to None (step=1).
            
        Returns:
            DataProto: A new DataProto containing the sliced data
            
        Examples:
            # Using the slice method directly
            sliced_data = data_proto.slice(10, 20)
            
            # Using enhanced indexing (returns DataProto)
            sliced_data = data_proto[10:20]
            sliced_data = data_proto[::2]  # Every other element
            
            # Using list indexing (returns DataProto)
            indices = [1, 5, 10]
            selected_data = data_proto[indices]
            
            # Single index still returns DataProtoItem
            single_item = data_proto[5]
        """
        # Create a slice object
        slice_obj = slice(start, end, step)

        # Handle the batch data
        if self.batch is not None:
            # Use TensorDict's built-in slicing capabilities
            sliced_batch = self.batch[slice_obj]
        else:
            sliced_batch = None

        # Handle the non-tensor batch data
        sliced_non_tensor = {}
        for key, val in self.non_tensor_batch.items():
            sliced_non_tensor[key] = val[slice_obj]

        # Return a new DataProto object
        return DataProto(batch=sliced_batch, non_tensor_batch=sliced_non_tensor, meta_info=self.meta_info)

    def pop(self, batch_keys=None, non_tensor_batch_keys=None, meta_info_keys=None) -> 'DataProto':
        """Pop a subset of the DataProto via `batch_keys` and `meta_info_keys`

        Args:
            batch_keys (list, optional): a list of strings indicating the keys in batch to pop
            meta_info_keys (list, optional): a list of keys indicating the meta info to pop

        Returns:
            DataProto: the DataProto with the poped batch_keys and meta_info_keys
        """
        assert batch_keys is not None
        if meta_info_keys is None:
            meta_info_keys = []
        if non_tensor_batch_keys is None:
            non_tensor_batch_keys = []

        tensors = {}
        # tensor batch
        for key in batch_keys:
            assert key in self.batch.keys()
            tensors[key] = self.batch.pop(key)
        non_tensors = {}
        # non tensor batch
        for key in non_tensor_batch_keys:
            assert key in self.non_tensor_batch.keys()
            non_tensors[key] = self.non_tensor_batch.pop(key)
        meta_info = {}
        for key in meta_info_keys:
            assert key in self.meta_info.keys()
            meta_info[key] = self.meta_info.pop(key)
        return DataProto.from_dict(tensors=tensors, non_tensors=non_tensors, meta_info=meta_info)

    def rename(self, old_keys=None, new_keys=None) -> 'DataProto':
        """
        Note that this function only rename the key in the batch
        """

        def validate_input(keys):
            if keys is not None:
                if isinstance(keys, str):
                    keys = [keys]
                elif isinstance(keys, list):
                    pass
                else:
                    raise TypeError(f'keys must be a list or a string, but got {type(keys)}')
            return keys

        old_keys = validate_input(old_keys)
        new_keys = validate_input(new_keys)

        if len(new_keys) != len(old_keys):
            raise ValueError(
                f'new_keys and old_keys must have the same length, but got {len(new_keys)} and {len(old_keys)}')

        self.batch.rename_key_(tuple(old_keys), tuple(new_keys))

        return self

    def union(self, other: 'DataProto') -> 'DataProto':
        """Union with another DataProto. Union batch and meta_info separately.
        Throw an error if

        - there are conflict keys in batch and they are not equal
        - the batch size of two data batch is not the same
        - there are conflict keys in meta_info and they are not the same.

        Args:
            other (DataProto): another DataProto to union

        Returns:
            DataProto: the DataProto after union
        """
        self.batch = union_tensor_dict(self.batch, other.batch)
        self.non_tensor_batch = union_numpy_dict(self.non_tensor_batch, other.non_tensor_batch)
        self.meta_info = union_two_dict(self.meta_info, other.meta_info)
        return self

    def make_iterator(self, mini_batch_size, epochs, seed=None, dataloader_kwargs=None):
        r"""Make an iterator from the DataProto. This is built upon that TensorDict can be used as a normal Pytorch
        dataset. See https://pytorch.org/tensordict/tutorials/data_fashion for more details.


        Args:
            mini_batch_size (int): mini-batch size when iterating the dataset. We require that ``batch.batch_size[0] % mini_batch_size == 0``.
            epochs (int): number of epochs when iterating the dataset.
            dataloader_kwargs (Any): internally, it returns a DataLoader over the batch. The dataloader_kwargs is the kwargs passed to the DataLoader.

        Returns:
            Iterator: an iterator that yields a mini-batch data at a time. The total number of iteration steps is ``self.batch.batch_size * epochs // mini_batch_size``
        """
        assert self.batch.batch_size[0] % mini_batch_size == 0, f"{self.batch.batch_size[0]} % {mini_batch_size} != 0"
        # we can directly create a dataloader from TensorDict
        if dataloader_kwargs is None:
            dataloader_kwargs = {}

        if seed is not None:
            generator = torch.Generator()
            generator.manual_seed(seed)
        else:
            generator = None

        assert isinstance(dataloader_kwargs, Dict)
        train_dataloader = DataLoader(dataset=self,
                                      batch_size=mini_batch_size,
                                      collate_fn=collate_fn,
                                      generator=generator,
                                      **dataloader_kwargs)

        def get_data():
            for _ in range(epochs):
                for d in train_dataloader:
                    d.meta_info = self.meta_info
                    yield d

        return iter(get_data())

    def chunk(self, chunks: int) -> List['DataProto']:
        """Split the batch among dim=0 into chunks. The meta_info is passed to each DataProto after split.

        Args:
            chunks (int): the number of chunks to split on dim=0

        Returns:
            List[DataProto]: a list of DataProto after splitting
        """
        assert len(
            self) % chunks == 0, f'only support equal chunk. Got size of DataProto {len(self)} and chunk {chunks}.'

        if self.batch is not None:
            batch_lst = self.batch.chunk(chunks=chunks, dim=0)
        else:
            batch_lst = [None for _ in range(chunks)]

        non_tensor_batch_lst = [{} for _ in range(chunks)]
        for key, val in self.non_tensor_batch.items():
            assert isinstance(val, np.ndarray)
            non_tensor_lst = np.array_split(val, chunks)
            assert len(non_tensor_lst) == chunks
            for i in range(chunks):
                non_tensor_batch_lst[i][key] = non_tensor_lst[i]

        output = []
        for i in range(chunks):
            output.append(
                DataProto(batch=batch_lst[i], non_tensor_batch=non_tensor_batch_lst[i], meta_info=self.meta_info))

        return output

    @staticmethod
    def concat(data: List['DataProto']) -> 'DataProto':
        """Concat a list of DataProto. The batch is concatenated among dim=0.
        The meta_info is assumed to be identical and will use the first one.

        Args:
            data (List[DataProto]): list of DataProto

        Returns:
            DataProto: concatenated DataProto
        """
        batch_lst = []
        for batch in data:
            batch_lst.append(batch.batch)
        if batch_lst[0] is not None:
            new_batch = torch.cat(batch_lst, dim=0)
        else:
            new_batch = None

        non_tensor_batch = list_of_dict_to_dict_of_list(list_of_dict=[d.non_tensor_batch for d in data])
        for key, val in non_tensor_batch.items():
            non_tensor_batch[key] = np.concatenate(val, axis=0)

        return DataProto(batch=new_batch, non_tensor_batch=non_tensor_batch, meta_info=data[0].meta_info)

    def reorder(self, indices):
        """
        Note that this operation is in-place
        """
        indices_np = indices.detach().numpy()
        self.batch = self.batch[indices]
        self.non_tensor_batch = {key: val[indices_np] for key, val in self.non_tensor_batch.items()}

    def repeat(self, repeat_times=2, interleave=True):
        """
        Repeat the batch data a specified number of times.

        Args:
            repeat_times (int): Number of times to repeat the data.
            interleave (bool): Whether to interleave the repeated data.

        Returns:
            DataProto: A new DataProto with repeated data.
        """
        if self.batch is not None:
            if interleave:
                # Interleave the data
                repeated_tensors = {
                    key: tensor.repeat_interleave(repeat_times, dim=0) for key, tensor in self.batch.items()
                }
            else:
                # Stack the data
                repeated_tensors = {
                    key: tensor.unsqueeze(0).expand(repeat_times, *tensor.shape).reshape(-1, *tensor.shape[1:])
                    for key, tensor in self.batch.items()
                }

            repeated_batch = TensorDict(
                source=repeated_tensors,
                batch_size=(self.batch.batch_size[0] * repeat_times,),
            )
        else:
            repeated_batch = None

        repeated_non_tensor_batch = {}
        for key, val in self.non_tensor_batch.items():
            if interleave:
                repeated_non_tensor_batch[key] = np.repeat(val, repeat_times, axis=0)
            else:
                repeated_non_tensor_batch[key] = np.tile(val, (repeat_times,) + (1,) * (val.ndim - 1))

        return DataProto(
            batch=repeated_batch,
            non_tensor_batch=repeated_non_tensor_batch,
            meta_info=self.meta_info,
        )


import ray


@dataclass
class DataProtoFuture:
    """
    DataProtoFuture aims to eliminate actual data fetching on driver. By doing so, the driver doesn't have to wait
    for data so that asynchronous execution becomes possible.
    DataProtoFuture contains a list of futures from another WorkerGroup of size world_size.
    - collect_fn is a Callable that reduces the list of futures to a DataProto
    - dispatch_fn is a Callable that partitions the DataProto into a list of DataProto of size world_size and then select

    Potential issue: we can optimize dispatch_fn(collect_fn) such that only needed data is fetched on destination
    - DataProtoFuture only supports directly passing from the output of a method to another input. You can't perform any
    operation on the DataProtoFuture in driver.
    """
    collect_fn: Callable
    futures: List[ray.ObjectRef]
    dispatch_fn: Callable = None

    @staticmethod
    def concat(data: List[ray.ObjectRef]) -> 'DataProtoFuture':
        output = DataProtoFuture(collect_fn=DataProto.concat, futures=data)
        return output

    def chunk(self, chunks: int) -> List['DataProtoFuture']:
        from functools import partial

        arg_future_lst = []
        for i in range(chunks):
            # note that we can't directly pass i and chunks
            def dispatch_fn(x, i, chunks):
                return x.chunk(chunks=chunks)[i]

            arg_future = DataProtoFuture(collect_fn=self.collect_fn,
                                         dispatch_fn=partial(dispatch_fn, i=i, chunks=chunks),
                                         futures=self.futures)
            arg_future_lst.append(arg_future)
        return arg_future_lst

    def get(self):
        output = ray.get(self.futures)  # dp_size.
        for o in output:
            assert isinstance(o, DataProto)
        output = self.collect_fn(output)  # select dp, concat
        if self.dispatch_fn is not None:
            output = self.dispatch_fn(output)  # split in batch dim, select using dp
        return output


from verl.utils.torch_functional import allgather_dict_tensors
import torch.distributed


def all_gather_data_proto(data: DataProto, process_group):
    # Note that this is an inplace operator just like torch.distributed.all_gather
    group_size = torch.distributed.get_world_size(group=process_group)
    assert isinstance(data, DataProto)
    prev_device = data.batch.device
    data.batch = data.batch.cuda(device=torch.cuda.current_device())
    data.batch = allgather_dict_tensors(data.batch.contiguous(), size=group_size, group=process_group, dim=0)
    data.batch = data.batch.to(prev_device)
    # all gather non_tensor_batch
    all_non_tensor_batch = [None for _ in range(group_size)]
    torch.distributed.all_gather_object(all_non_tensor_batch, data.non_tensor_batch, group=process_group)
    data.non_tensor_batch = {k: np.concatenate([d[k] for d in all_non_tensor_batch]) for k in data.non_tensor_batch}<|MERGE_RESOLUTION|>--- conflicted
+++ resolved
@@ -296,11 +296,7 @@
             for key, val in self.non_tensor_batch.items():
                 assert isinstance(
                     val, np.ndarray
-<<<<<<< HEAD
-                ), f'data in the non_tensor_batch must be a numpy.array with dtype=object, but for {key=}, got {type(val)=}'
-=======
                 ) and val.dtype == object, f"data in the non_tensor_batch must be a numpy.array with dtype=object, {key} is {type(val)=} {val.dtype=}, {val.shape=}"
->>>>>>> 8b848493
                 assert val.shape[
                     0] == batch_size, f'key {key} length {len(val)} is not equal to batch size {batch_size}'
 
