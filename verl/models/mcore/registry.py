# Copyright 2025 Bytedance Ltd. and/or its affiliates
# Copyright (c) 2025, NVIDIA CORPORATION. All rights reserved.
#
# Licensed under the Apache License, Version 2.0 (the "License");
# you may not use this file except in compliance with the License.
# You may obtain a copy of the License at
#
#     http://www.apache.org/licenses/LICENSE-2.0
#
# Unless required by applicable law or agreed to in writing, software
# distributed under the License is distributed on an "AS IS" BASIS,
# WITHOUT WARRANTIES OR CONDITIONS OF ANY KIND, either express or implied.
# See the License for the specific language governing permissions and
# limitations under the License.

import torch
import torch.nn as nn

from .config_converter import (
    PretrainedConfig,
    TransformerConfig,
    hf_to_mcore_config_dense,
    hf_to_mcore_config_dpskv3,
    hf_to_mcore_config_llama4,
    hf_to_mcore_config_qwen2_5_vl,
    hf_to_mcore_config_qwen2moe,
)
<<<<<<< HEAD
=======
from .model_forward import (
    gptmodel_forward_dense,
    gptmodel_forward_dpskv3,
    gptmodel_forward_llama4,
    gptmodel_forward_qwen2_5_vl,
    gptmodel_forward_qwen2_moe,
)
from .model_initializer import (
    init_mcore_model_dense,
    init_mcore_model_dpskv3,
    init_mcore_model_llama4,
    init_mcore_model_qwen2_5_vl,
    init_mcore_model_qwen2_moe,
)
from .weight_converter import McoreToHFWeightConverterDense, McoreToHFWeightConverterQwen2Moe
>>>>>>> 103f9011


def hf_to_mcore_config(hf_config: PretrainedConfig, dtype: torch.dtype) -> TransformerConfig:
    MODEL_CONFIG_CONVERTER_REGISTRY = {
        "LlamaForCausalLM": hf_to_mcore_config_dense,
        "Qwen2ForCausalLM": hf_to_mcore_config_dense,
        "Qwen2MoeForCausalLM": hf_to_mcore_config_qwen2moe,
        "DeepseekV3ForCausalLM": hf_to_mcore_config_dpskv3,
        "Qwen2_5_VLForConditionalGeneration": hf_to_mcore_config_qwen2_5_vl,
        "Llama4ForConditionalGeneration": hf_to_mcore_config_llama4,
    }
    assert len(hf_config.architectures) == 1, "Only one architecture is supported for now"
    arch = hf_config.architectures[0]
    if arch not in MODEL_CONFIG_CONVERTER_REGISTRY:
        raise ValueError(
            f"Model architectures {arch} converter are not supported for now. "
            f"Supported architectures: {MODEL_CONFIG_CONVERTER_REGISTRY.keys()}"
        )
    return MODEL_CONFIG_CONVERTER_REGISTRY[arch](hf_config, dtype)


<<<<<<< HEAD
from .model_initializer import (
    init_mcore_model_dense,
    init_mcore_model_dpskv3,
    init_mcore_model_llama4,
    init_mcore_model_qwen2_5_vl,
    init_mcore_model_qwen2_moe,
)


=======
>>>>>>> 103f9011
def init_mcore_model(
    tfconfig,
    hf_config,
    pre_process=None,
    post_process=None,
    share_embeddings_and_output_weights=False,
    value=False,
<<<<<<< HEAD
    **extra_kwargs,  # may be used for vlm
=======
    **extra_kwargs,  # may be used for vlm and moe
>>>>>>> 103f9011
) -> nn.Module:
    MODEL_INITIALIZER_REGISTRY = {
        "LlamaForCausalLM": init_mcore_model_dense,
        "Qwen2ForCausalLM": init_mcore_model_dense,
        "Qwen2MoeForCausalLM": init_mcore_model_qwen2_moe,
        "DeepseekV3ForCausalLM": init_mcore_model_dpskv3,
        "Qwen2_5_VLForConditionalGeneration": init_mcore_model_qwen2_5_vl,
        "Llama4ForConditionalGeneration": init_mcore_model_llama4,
    }
    assert len(hf_config.architectures) == 1, "Only one architecture is supported for now"
    arch = hf_config.architectures[0]
    if arch not in MODEL_INITIALIZER_REGISTRY:
        raise ValueError(
            f"Model architectures {arch} initializer are not supported for now. "
            f"Supported architectures: {MODEL_INITIALIZER_REGISTRY.keys()}"
        )
    return MODEL_INITIALIZER_REGISTRY[arch](
        tfconfig, hf_config, pre_process, post_process, share_embeddings_and_output_weights, value, **extra_kwargs
    )
<<<<<<< HEAD


from .model_forward import (
    gptmodel_forward_dense,
    gptmodel_forward_dpskv3,
    gptmodel_forward_llama4,
    gptmodel_forward_qwen2_5_vl,
    gptmodel_forward_qwen2_moe,
)
=======
>>>>>>> 103f9011


def get_mcore_forward_fn(hf_config: PretrainedConfig):
    MODEL_FORWARD_REGISTRY = {
        "LlamaForCausalLM": gptmodel_forward_dense,
        "Qwen2ForCausalLM": gptmodel_forward_dense,
        "Qwen2MoeForCausalLM": gptmodel_forward_qwen2_moe,
        "DeepseekV3ForCausalLM": gptmodel_forward_dpskv3,
        "Qwen2_5_VLForConditionalGeneration": gptmodel_forward_qwen2_5_vl,
        "Llama4ForConditionalGeneration": gptmodel_forward_llama4,
    }
    assert len(hf_config.architectures) == 1, "Only one architecture is supported for now"
    arch = hf_config.architectures[0]
    if arch not in MODEL_FORWARD_REGISTRY:
        raise ValueError(
            f"Model architectures {arch} forward function are not supported for now. "
            f"Supported architectures: {MODEL_FORWARD_REGISTRY.keys()}"
        )
<<<<<<< HEAD
    return MODEL_FORWARD_REGISTRY[arch]
=======
    return MODEL_FORWARD_REGISTRY[arch]


def get_mcore_weight_converter(hf_config: PretrainedConfig, dtype: torch.dtype):
    MODEL_WEIGHT_CONVERTER_REGISTRY = {
        "LlamaForCausalLM": McoreToHFWeightConverterDense,
        "Qwen2ForCausalLM": McoreToHFWeightConverterDense,
        "Qwen2MoeForCausalLM": McoreToHFWeightConverterQwen2Moe,
    }
    assert len(hf_config.architectures) == 1, "Only one architecture is supported for now"
    arch = hf_config.architectures[0]
    if arch not in MODEL_WEIGHT_CONVERTER_REGISTRY:
        raise ValueError(
            f"Model architectures {arch} weight converter are not supported for now. "
            f"Supported architectures: {MODEL_WEIGHT_CONVERTER_REGISTRY.keys()}"
        )
    tfconfig = hf_to_mcore_config(hf_config, dtype)
    return MODEL_WEIGHT_CONVERTER_REGISTRY[arch](hf_config, tfconfig)
>>>>>>> 103f9011
<|MERGE_RESOLUTION|>--- conflicted
+++ resolved
@@ -25,8 +25,6 @@
     hf_to_mcore_config_qwen2_5_vl,
     hf_to_mcore_config_qwen2moe,
 )
-<<<<<<< HEAD
-=======
 from .model_forward import (
     gptmodel_forward_dense,
     gptmodel_forward_dpskv3,
@@ -42,7 +40,6 @@
     init_mcore_model_qwen2_moe,
 )
 from .weight_converter import McoreToHFWeightConverterDense, McoreToHFWeightConverterQwen2Moe
->>>>>>> 103f9011
 
 
 def hf_to_mcore_config(hf_config: PretrainedConfig, dtype: torch.dtype) -> TransformerConfig:
@@ -64,18 +61,6 @@
     return MODEL_CONFIG_CONVERTER_REGISTRY[arch](hf_config, dtype)
 
 
-<<<<<<< HEAD
-from .model_initializer import (
-    init_mcore_model_dense,
-    init_mcore_model_dpskv3,
-    init_mcore_model_llama4,
-    init_mcore_model_qwen2_5_vl,
-    init_mcore_model_qwen2_moe,
-)
-
-
-=======
->>>>>>> 103f9011
 def init_mcore_model(
     tfconfig,
     hf_config,
@@ -83,11 +68,7 @@
     post_process=None,
     share_embeddings_and_output_weights=False,
     value=False,
-<<<<<<< HEAD
-    **extra_kwargs,  # may be used for vlm
-=======
     **extra_kwargs,  # may be used for vlm and moe
->>>>>>> 103f9011
 ) -> nn.Module:
     MODEL_INITIALIZER_REGISTRY = {
         "LlamaForCausalLM": init_mcore_model_dense,
@@ -107,18 +88,6 @@
     return MODEL_INITIALIZER_REGISTRY[arch](
         tfconfig, hf_config, pre_process, post_process, share_embeddings_and_output_weights, value, **extra_kwargs
     )
-<<<<<<< HEAD
-
-
-from .model_forward import (
-    gptmodel_forward_dense,
-    gptmodel_forward_dpskv3,
-    gptmodel_forward_llama4,
-    gptmodel_forward_qwen2_5_vl,
-    gptmodel_forward_qwen2_moe,
-)
-=======
->>>>>>> 103f9011
 
 
 def get_mcore_forward_fn(hf_config: PretrainedConfig):
@@ -137,9 +106,6 @@
             f"Model architectures {arch} forward function are not supported for now. "
             f"Supported architectures: {MODEL_FORWARD_REGISTRY.keys()}"
         )
-<<<<<<< HEAD
-    return MODEL_FORWARD_REGISTRY[arch]
-=======
     return MODEL_FORWARD_REGISTRY[arch]
 
 
@@ -157,5 +123,4 @@
             f"Supported architectures: {MODEL_WEIGHT_CONVERTER_REGISTRY.keys()}"
         )
     tfconfig = hf_to_mcore_config(hf_config, dtype)
-    return MODEL_WEIGHT_CONVERTER_REGISTRY[arch](hf_config, tfconfig)
->>>>>>> 103f9011
+    return MODEL_WEIGHT_CONVERTER_REGISTRY[arch](hf_config, tfconfig)