--- conflicted
+++ resolved
@@ -100,13 +100,8 @@
         for resource_pool_name, process_on_nodes in self.resource_pool_spec.items():
             # max_colocate_count means the number of WorkerGroups (i.e. processes) in each RayResourcePool
             # For FSDP backend, we recommend using max_colocate_count=1 that merge all WorkerGroups into one.
-<<<<<<< HEAD
-            # For Megatron backend, we recommend using max_colocate_count>1 that can utilize different WorkerGroup
-            # for differnt models
-=======
             # For Megatron backend, we recommend using max_colocate_count>1
             # that can utilize different WorkerGroup for differnt models
->>>>>>> 103f9011
             resource_pool = RayResourcePool(
                 process_on_nodes=process_on_nodes, use_gpu=True, max_colocate_count=1, name_prefix=resource_pool_name
             )
@@ -148,21 +143,12 @@
                         break
             if num_nodes > 0:
                 raise ValueError(
-<<<<<<< HEAD
-                    f"Resource pool {resource_pool_name}: {num_gpus}*{num_nodes} "
-                    "cannot be satisfied in this ray cluster"
-                )
-
-
-def apply_kl_penalty(data: DataProto, kl_ctrl: core_algos.AdaptiveKLController, kl_penalty="kl", multi_turn=False):
-=======
                     f"Resource pool {resource_pool_name}: {num_gpus}*{num_nodes}"
                     + "cannot be satisfied in this ray cluster"
                 )
 
 
 def apply_kl_penalty(data: DataProto, kl_ctrl: core_algos.AdaptiveKLController, kl_penalty="kl"):
->>>>>>> 103f9011
     responses = data.batch["responses"]
     response_length = responses.size(1)
     token_level_scores = data.batch["token_level_scores"]
@@ -203,8 +189,15 @@
     return attention_mask[:, -response_length:]
 
 
-<<<<<<< HEAD
-def compute_advantage(data: DataProto, adv_estimator, gamma=1.0, lam=1.0, num_repeat=1, multi_turn=False):
+def compute_advantage(
+    data: DataProto,
+    adv_estimator,
+    gamma=1.0,
+    lam=1.0,
+    num_repeat=1,
+    norm_adv_by_std_in_grpo=True,
+    multi_turn=False,
+):
     # Back-compatible with trainers that do not compute response mask in fit
     if multi_turn:
         response_length = data.batch["responses"].size(1)
@@ -213,12 +206,6 @@
         if "response_mask" not in data.batch:
             data.batch["response_mask"] = compute_response_mask(data)
         response_mask = data.batch["response_mask"]
-=======
-def compute_advantage(data: DataProto, adv_estimator, gamma=1.0, lam=1.0, num_repeat=1, norm_adv_by_std_in_grpo=True):
-    # Back-compatible with trainers that do not compute response mask in fit
-    if "response_mask" not in data.batch:
-        data.batch["response_mask"] = compute_response_mask(data)
->>>>>>> 103f9011
     # prepare response group
     # TODO: add other ways to estimate advantages
     if adv_estimator == AdvantageEstimator.GAE:
@@ -381,13 +368,8 @@
                 if mbs is not None and mbs_per_gpu is not None:
                     raise ValueError(
                         f"[{name}] You have set both '{name}.{param}' AND '{name}.{param_per_gpu}'. "
-<<<<<<< HEAD
-                        f"Please remove '{name}.{param}' because only '*_{param_per_gpu}' "
-                        f"is supported (the former is deprecated)."
-=======
                         f"Please remove '{name}.{param}' because only '*_{param_per_gpu}'"
                         + "is supported (the former is deprecated)."
->>>>>>> 103f9011
                     )
 
         if not config.actor_rollout_ref.actor.use_dynamic_bsz:
@@ -479,14 +461,9 @@
 
         if config.data.get("val_batch_size", None) is not None:
             print(
-<<<<<<< HEAD
-                "WARNING: val_batch_size is deprecated. Validation datasets are sent to inference engines as"
-                "a whole batch, which will schedule the memory themselves."
-=======
                 "WARNING: val_batch_size is deprecated."
                 + " Validation datasets are sent to inference engines as a whole batch,"
                 + " which will schedule the memory themselves."
->>>>>>> 103f9011
             )
 
         # check eval config
@@ -561,13 +538,8 @@
 
         assert len(self.train_dataloader) >= 1
         assert len(self.val_dataloader) == 1, (
-<<<<<<< HEAD
-            "Validation dataloader must have a single batch, "
-            "which inference engines will schedule the memory themselves."
-=======
             "Validation dataloader must have a single batch,"
             + " which inference engines will schedule the memory themselves."
->>>>>>> 103f9011
         )
 
         print(f"Size of train dataloader: {len(self.train_dataloader)}")
@@ -754,13 +726,8 @@
 
         # initialize WorkerGroup
         # NOTE: if you want to use a different resource pool for each role, which can support different parallel size,
-<<<<<<< HEAD
-        # you should not use `create_colocated_worker_cls`. Instead, directly pass different resource pool 
-        # to different worker groups.
-=======
         # you should not use `create_colocated_worker_cls`.
         # Instead, directly pass different resource pool to different worker groups.
->>>>>>> 103f9011
         # See https://github.com/volcengine/verl/blob/master/examples/ray/tutorial.ipynb for more information.
         all_wg = {}
         self.wg_dicts = []
@@ -1095,11 +1062,8 @@
                             gamma=self.config.algorithm.gamma,
                             lam=self.config.algorithm.lam,
                             num_repeat=self.config.actor_rollout_ref.rollout.n,
-<<<<<<< HEAD
+                            norm_adv_by_std_in_grpo=norm_adv_by_std_in_grpo,
                             multi_turn=self.config.actor_rollout_ref.rollout.multi_turn.enable,
-=======
-                            norm_adv_by_std_in_grpo=norm_adv_by_std_in_grpo,
->>>>>>> 103f9011
                         )
 
                     # update critic
