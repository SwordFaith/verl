# Copyright 2024 Bytedance Ltd. and/or its affiliates
#
# Licensed under the Apache License, Version 2.0 (the "License");
# you may not use this file except in compliance with the License.
# You may obtain a copy of the License at
#
#     http://www.apache.org/licenses/LICENSE-2.0
#
# Unless required by applicable law or agreed to in writing, software
# distributed under the License is distributed on an "AS IS" BASIS,
# WITHOUT WARRANTIES OR CONDITIONS OF ANY KIND, either express or implied.
# See the License for the specific language governing permissions and
# limitations under the License.
"""
FSDP PPO Trainer with Ray-based single controller.
This trainer supports model-agonistic model initialization with huggingface
"""

import os
import uuid
import warnings
from contextlib import contextmanager
from dataclasses import dataclass, field
from enum import Enum
from pprint import pprint
from typing import Type, Dict
from copy import deepcopy
from collections import defaultdict
from functools import partial
from tqdm import tqdm

import ray
import numpy as np
from codetiming import Timer
from omegaconf import OmegaConf, open_dict
from verl import DataProto
from verl.protocol import pad_dataproto_to_divisor, unpad_dataproto
from verl.single_controller.base import Worker
from verl.single_controller.ray import RayResourcePool, RayWorkerGroup, RayClassWithInitArgs
from verl.single_controller.ray.base import create_colocated_worker_cls
from verl.trainer.ppo import core_algos
from verl.trainer.ppo.metric_utils import compute_data_metrics, compute_throughout_metrics, compute_timing_metrics, reduce_metrics, bootstrap_metric, calc_maj_val, process_validation_metrics
from verl.utils.seqlen_balancing import get_seqlen_balanced_partitions, log_seqlen_unbalance
from verl.utils.checkpoint.checkpoint_manager import find_latest_ckpt_path
from verl.utils.dataset.rl_dataset import RLHFDataset, collate_fn
from verl.utils.tracking import ValidationGenerationsLogger
from torch.utils.data import Dataset, RandomSampler, SequentialSampler
from torchdata.stateful_dataloader import StatefulDataLoader

WorkerType = Type[Worker]


class Role(Enum):
    """
    To create more roles dynamically, you can subclass Role and add new members
    """
    Actor = 0
    Rollout = 1
    ActorRollout = 2
    Critic = 3
    RefPolicy = 4
    RewardModel = 5
    ActorRolloutRef = 6


class AdvantageEstimator(str, Enum):
    """
    Using an enumeration class to avoid spelling errors in adv_estimator
    """
    GAE = 'gae'
    GRPO = 'grpo'
    REINFORCE_PLUS_PLUS = 'reinforce_plus_plus'
    REINFORCE_PLUS_PLUS_BASELINE = 'reinforce_plus_plus_baseline'
    REMAX = 'remax'
    RLOO = 'rloo'


@dataclass
class ResourcePoolManager:
    """
    Define a resource pool specification. Resource pool will be initialized first.
    Mapping
    """
    resource_pool_spec: dict[str, list[int]]
    mapping: dict[Role, str]
    resource_pool_dict: dict[str, RayResourcePool] = field(default_factory=dict)

    def create_resource_pool(self):
        for resource_pool_name, process_on_nodes in self.resource_pool_spec.items():
            # max_colocate_count means the number of WorkerGroups (i.e. processes) in each RayResourcePool
            # For FSDP backend, we recommend using max_colocate_count=1 that merge all WorkerGroups into one.
            # For Megatron backend, we recommend using max_colocate_count>1 that can utilize different WorkerGroup for differnt models
            resource_pool = RayResourcePool(process_on_nodes=process_on_nodes,
                                            use_gpu=True,
                                            max_colocate_count=1,
                                            name_prefix=resource_pool_name)
            self.resource_pool_dict[resource_pool_name] = resource_pool

        self._check_resource_available()

    def get_resource_pool(self, role: Role) -> RayResourcePool:
        """Get the resource pool of the worker_cls"""
        return self.resource_pool_dict[self.mapping[role]]

    def get_n_gpus(self) -> int:
        """Get the number of gpus in this cluster."""
        return sum([n_gpus for process_on_nodes in self.resource_pool_spec.values() for n_gpus in process_on_nodes])

    def _check_resource_available(self):
        """Check if the resource pool can be satisfied in this ray cluster."""
        node_available_resources = ray.state.available_resources_per_node()
        node_available_gpus = {node: node_info.get('GPU', 0) for node, node_info in node_available_resources.items()}

        # check total required gpus can be satisfied
        total_available_gpus = sum(node_available_gpus.values())
        total_required_gpus = sum(
            [n_gpus for process_on_nodes in self.resource_pool_spec.values() for n_gpus in process_on_nodes])
        if total_available_gpus < total_required_gpus:
            raise ValueError(
                f"Total available GPUs {total_available_gpus} is less than total desired GPUs {total_required_gpus}")

        # check each resource pool can be satisfied, O(#resource_pools * #nodes)
        for resource_pool_name, process_on_nodes in self.resource_pool_spec.items():
            num_gpus, num_nodes = process_on_nodes[0], len(process_on_nodes)
            for node, available_gpus in node_available_gpus.items():
                if available_gpus >= num_gpus:
                    node_available_gpus[node] -= num_gpus
                    num_nodes -= 1
                    if num_nodes == 0:
                        break
            if num_nodes > 0:
                raise ValueError(
                    f"Resource pool {resource_pool_name}: {num_gpus}*{num_nodes} cannot be satisfied in this ray cluster"
                )


import torch
from verl.utils.torch_functional import masked_mean


def apply_kl_penalty(data: DataProto, kl_ctrl: core_algos.AdaptiveKLController, kl_penalty='kl', multi_turn=False):
    responses = data.batch['responses']
    response_length = responses.size(1)
    token_level_scores = data.batch['token_level_scores']
    batch_size = data.batch.batch_size[0]
    
    if multi_turn:
        loss_mask = data.batch['loss_mask']
        response_mask = loss_mask[:, -response_length:]
    else:
        attention_mask = data.batch['attention_mask']
        response_mask = attention_mask[:, -response_length:]
<<<<<<< HEAD

=======
        
>>>>>>> 8b848493
    # compute kl between ref_policy and current policy
    # When apply_kl_penalty, algorithm.use_kl_in_reward=True, so the reference model has been enabled.
    kld = core_algos.kl_penalty(data.batch['old_log_probs'], data.batch['ref_log_prob'],
                                kl_penalty=kl_penalty)  # (batch_size, response_length)
    kld = kld * response_mask
    beta = kl_ctrl.value

    token_level_rewards = token_level_scores - beta * kld

    current_kl = masked_mean(kld, mask=response_mask, axis=-1)  # average over sequence
    current_kl = torch.mean(current_kl, dim=0).item()

    # according to https://github.com/huggingface/trl/blob/951ca1841f29114b969b57b26c7d3e80a39f75a0/trl/trainer/ppo_trainer.py#L837
    kl_ctrl.update(current_kl=current_kl, n_steps=batch_size)
    data.batch['token_level_rewards'] = token_level_rewards

    metrics = {'actor/reward_kl_penalty': current_kl, 'actor/reward_kl_penalty_coeff': beta}

    return data, metrics


def compute_response_mask(data: DataProto):
    responses = data.batch['responses']
    response_length = responses.size(1)
    attention_mask = data.batch['attention_mask']
    return attention_mask[:, -response_length:]


def compute_advantage(data: DataProto, adv_estimator, gamma=1.0, lam=1.0, num_repeat=1):
    # Back-compatible with trainers that do not compute response mask in fit
    if "response_mask" not in data.batch.keys():
        data.batch['response_mask'] = compute_response_mask(data)
    # prepare response group
    # TODO: add other ways to estimate advantages
    if adv_estimator == AdvantageEstimator.GAE:
        values = data.batch['values']
        advantages, returns = core_algos.compute_gae_advantage_return(
            token_level_rewards=data.batch['token_level_rewards'],
            values=data.batch['values'],
            response_mask=data.batch['response_mask'],
            gamma=gamma,
            lam=lam)
        data.batch['advantages'] = advantages
        data.batch['returns'] = returns
    elif adv_estimator == AdvantageEstimator.GRPO:
        advantages, returns = core_algos.compute_grpo_outcome_advantage(
            token_level_rewards=data.batch['token_level_rewards'],
            response_mask=data.batch['response_mask'],
            index=data.non_tensor_batch['uid'])
        data.batch['advantages'] = advantages
        data.batch['returns'] = returns
    elif adv_estimator == AdvantageEstimator.REINFORCE_PLUS_PLUS_BASELINE:
        advantages, returns = core_algos.compute_reinforce_plus_plus_baseline_outcome_advantage(
            token_level_rewards=data.batch['token_level_rewards'],
            response_mask=data.batch['response_mask'],
            index=data.non_tensor_batch['uid'])
        data.batch['advantages'] = advantages
        data.batch['returns'] = returns
    elif adv_estimator == AdvantageEstimator.REINFORCE_PLUS_PLUS:
        advantages, returns = core_algos.compute_reinforce_plus_plus_outcome_advantage(
            token_level_rewards=data.batch['token_level_rewards'],
            response_mask=data.batch['response_mask'],
            gamma=gamma)
        data.batch['advantages'] = advantages
        data.batch['returns'] = returns
    elif adv_estimator == AdvantageEstimator.REMAX:
        advantages, returns = core_algos.compute_remax_outcome_advantage(
            token_level_rewards=data.batch['token_level_rewards'],
            reward_baselines=data.batch['reward_baselines'],
            response_mask=data.batch['response_mask'])

        data.batch['advantages'] = advantages
        data.batch['returns'] = returns
    elif adv_estimator == AdvantageEstimator.RLOO:
        advantages, returns = core_algos.compute_rloo_outcome_advantage(
            token_level_rewards=data.batch['token_level_rewards'],
            response_mask=data.batch['response_mask'],
            index=data.non_tensor_batch['uid'])
        data.batch['advantages'] = advantages
        data.batch['returns'] = returns
    else:
        raise NotImplementedError
    return data


@contextmanager
def _timer(name: str, timing_raw: Dict[str, float]):
    with Timer(name=name, logger=None) as timer:
        yield
    timing_raw[name] = timer.last


class RayPPOTrainer(object):
    """
    Note that this trainer runs on the driver process on a single CPU/GPU node.
    """

    # TODO: support each role have individual ray_worker_group_cls,
    # i.e., support different backend of different role
    def __init__(self,
                 config,
                 tokenizer,
                 role_worker_mapping: dict[Role, WorkerType],
                 resource_pool_manager: ResourcePoolManager,
                 ray_worker_group_cls: RayWorkerGroup = RayWorkerGroup,
                 processor=None,
                 reward_fn=None,
                 val_reward_fn=None):

        # assert torch.cuda.is_available(), 'cuda must be available on driver'

        self.tokenizer = tokenizer
        self.processor = processor
        self.config = config
        self.reward_fn = reward_fn
        self.val_reward_fn = val_reward_fn

        self.hybrid_engine = config.actor_rollout_ref.hybrid_engine
        assert self.hybrid_engine, 'Currently, only support hybrid engine'

        if self.hybrid_engine:
            assert Role.ActorRollout in role_worker_mapping, f'{role_worker_mapping.keys()=}'

        self.role_worker_mapping = role_worker_mapping
        self.resource_pool_manager = resource_pool_manager
        self.use_reference_policy = Role.RefPolicy in role_worker_mapping
        self.use_rm = Role.RewardModel in role_worker_mapping
        self.ray_worker_group_cls = ray_worker_group_cls
        self.validation_generations_logger = ValidationGenerationsLogger()

        # define in-reward KL control
        # kl loss control currently not suppoorted
        if config.algorithm.use_kl_in_reward:
            self.kl_ctrl_in_reward = core_algos.get_kl_controller(config.algorithm.kl_ctrl)

        if self.config.algorithm.adv_estimator == AdvantageEstimator.GAE:
            self.use_critic = True
        elif self.config.algorithm.adv_estimator in [
                AdvantageEstimator.GRPO, AdvantageEstimator.REINFORCE_PLUS_PLUS, AdvantageEstimator.REMAX,
                AdvantageEstimator.RLOO, AdvantageEstimator.REINFORCE_PLUS_PLUS_BASELINE
        ]:
            self.use_critic = False
        else:
            raise NotImplementedError

        self._validate_config()
        self._create_dataloader()

    def _validate_config(self):
        config = self.config
        # number of GPUs total
        n_gpus = config.trainer.n_gpus_per_node * config.trainer.nnodes

        # 1. Check total batch size for data correctness
        real_train_batch_size = config.data.train_batch_size * config.actor_rollout_ref.rollout.n
        assert real_train_batch_size % n_gpus == 0, \
            f"real_train_batch_size ({real_train_batch_size}) must be divisible by total n_gpus ({n_gpus})."

        # A helper function to check "micro_batch_size" vs "micro_batch_size_per_gpu"
        # We throw an error if the user sets both. The new convention is "..._micro_batch_size_per_gpu".
        def check_mutually_exclusive(mbs, mbs_per_gpu, name: str):
            settings = {
                "actor_rollout_ref.actor": "micro_batch_size",
                "critic": "micro_batch_size",
                "reward_model": "micro_batch_size",
                "actor_rollout_ref.ref": "log_prob_micro_batch_size",
                "actor_rollout_ref.rollout": "log_prob_micro_batch_size",
            }

            if name in settings:
                param = settings[name]
                param_per_gpu = f"{param}_per_gpu"

                if mbs is None and mbs_per_gpu is None:
                    raise ValueError(
                        f"[{name}] Please set at least one of '{name}.{param}' or '{name}.{param_per_gpu}'.")

                if mbs is not None and mbs_per_gpu is not None:
                    raise ValueError(
                        f"[{name}] You have set both '{name}.{param}' AND '{name}.{param_per_gpu}'. "
                        f"Please remove '{name}.{param}' because only '*_{param_per_gpu}' is supported (the former is deprecated)."
                    )

        if not config.actor_rollout_ref.actor.use_dynamic_bsz:
            # actor: ppo_micro_batch_size vs. ppo_micro_batch_size_per_gpu
            check_mutually_exclusive(config.actor_rollout_ref.actor.ppo_micro_batch_size,
                                     config.actor_rollout_ref.actor.ppo_micro_batch_size_per_gpu,
                                     "actor_rollout_ref.actor")

            if self.use_reference_policy:
                # reference: log_prob_micro_batch_size vs. log_prob_micro_batch_size_per_gpu
                check_mutually_exclusive(config.actor_rollout_ref.ref.log_prob_micro_batch_size,
                                         config.actor_rollout_ref.ref.log_prob_micro_batch_size_per_gpu,
                                         "actor_rollout_ref.ref")

            #  The rollout section also has log_prob_micro_batch_size vs. log_prob_micro_batch_size_per_gpu
            check_mutually_exclusive(config.actor_rollout_ref.rollout.log_prob_micro_batch_size,
                                     config.actor_rollout_ref.rollout.log_prob_micro_batch_size_per_gpu,
                                     "actor_rollout_ref.rollout")

        if self.use_critic and not config.critic.use_dynamic_bsz:
            # Check for critic micro-batch size conflicts
            check_mutually_exclusive(config.critic.ppo_micro_batch_size, config.critic.ppo_micro_batch_size_per_gpu,
                                     "critic")

        # Check for reward model micro-batch size conflicts
        if config.reward_model.enable and not config.reward_model.use_dynamic_bsz:
            check_mutually_exclusive(config.reward_model.micro_batch_size, config.reward_model.micro_batch_size_per_gpu,
                                     "reward_model")

        # Actor
        # check if train_batch_size is larger than ppo_mini_batch_size
        # if NOT dynamic_bsz, we must ensure:
        #    ppo_mini_batch_size is divisible by ppo_micro_batch_size
        #    ppo_micro_batch_size * sequence_parallel_size >= n_gpus
        if not config.actor_rollout_ref.actor.use_dynamic_bsz:
            assert config.data.train_batch_size >= config.actor_rollout_ref.actor.ppo_mini_batch_size
            sp_size = config.actor_rollout_ref.actor.get('ulysses_sequence_parallel_size', 1)
            if config.actor_rollout_ref.actor.ppo_micro_batch_size is not None:
                assert config.actor_rollout_ref.actor.ppo_mini_batch_size % config.actor_rollout_ref.actor.ppo_micro_batch_size == 0
                assert config.actor_rollout_ref.actor.ppo_micro_batch_size * sp_size >= n_gpus

        assert config.actor_rollout_ref.actor.loss_agg_mode in [
            "token-mean", "seq-mean-token-sum", "seq-mean-token-mean"
        ], f"Invalid loss_agg_mode: {config.actor_rollout_ref.actor.loss_agg_mode}"

        if config.algorithm.use_kl_in_reward and config.actor_rollout_ref.actor.use_kl_loss:
            print(f"NOTICE: You have both enabled in-reward kl and kl loss.")

        # critic
        if self.use_critic and not config.critic.use_dynamic_bsz:
            assert config.data.train_batch_size >= config.critic.ppo_mini_batch_size
            sp_size = config.critic.get('ulysses_sequence_parallel_size', 1)
            if config.critic.ppo_micro_batch_size is not None:
                assert config.critic.ppo_mini_batch_size % config.critic.ppo_micro_batch_size == 0
                assert config.critic.ppo_micro_batch_size * sp_size >= n_gpus

        # Check if use_remove_padding is enabled when using sequence parallelism for fsdp
        if config.actor_rollout_ref.actor.strategy == 'fsdp':
            if config.actor_rollout_ref.actor.get('ulysses_sequence_parallel_size', 1) > 1 or \
                    config.actor_rollout_ref.ref.get('ulysses_sequence_parallel_size', 1) > 1:
                assert config.actor_rollout_ref.model.use_remove_padding, \
                    "When using sequence parallelism for actor/ref policy, you must enable `use_remove_padding`."

        if self.use_critic and config.critic.strategy == 'fsdp':
            if config.critic.get('ulysses_sequence_parallel_size', 1) > 1:
                assert config.critic.model.use_remove_padding, \
                    "When using sequence parallelism for critic, you must enable `use_remove_padding`."

        if config.data.get('val_batch_size', None) is not None:
            print(
                f"WARNING: val_batch_size is deprecated. Validation datasets are sent to inference engines as a whole batch, which will schedule the memory themselves."
            )

        # check eval config
        if config.actor_rollout_ref.rollout.val_kwargs.do_sample:
            assert config.actor_rollout_ref.rollout.temperature > 0, \
                "validation gen temperature should be greater than 0 when enabling do_sample"

        print("[validate_config] All configuration checks passed successfully!")

    def _create_dataloader(self):
        # TODO: we have to make sure the batch size is divisible by the dp size
<<<<<<< HEAD
        from verl.utils.import_utils import load_extern_type
        if "custom_cls" in self.config.data and self.config.data.custom_cls.get("path", None) is not None:
            dataset_cls = load_extern_type(self.config.data.custom_cls.path, self.config.data.custom_cls.name)
            if not issubclass(dataset_cls, Dataset):
                raise TypeError(f"The custom dataset class '{self.config.data.custom_cls.name}' from "
                                f"'{self.config.data.custom_cls.path}' must inherit from torch.utils.data.Dataset")
        else:
            dataset_cls = RLHFDataset

        need_tools_kwargs = self.config.actor_rollout_ref.rollout.tool_kwargs.tools_config_file is not None
        self.train_dataset = dataset_cls(
            data_files=self.config.data.train_files,
            tokenizer=self.tokenizer,
            processor=self.processor,
            config=self.config.data,
            need_tools_kwargs=need_tools_kwargs
        )

=======
        need_tools_kwargs = self.config.actor_rollout_ref.rollout.tool_kwargs.tools_config_file is not None
        self.train_dataset = RLHFDataset(parquet_files=self.config.data.train_files,
                                         tokenizer=self.tokenizer,
                                         processor=self.processor,
                                         prompt_key=self.config.data.prompt_key,
                                         image_key=self.config.data.get('image_key', 'images'),
                                         max_prompt_length=self.config.data.max_prompt_length,
                                         filter_prompts=True,
                                         return_raw_chat=self.config.data.get('return_raw_chat', False),
                                         truncation=self.config.data.get('truncation', 'error'),
                                         filter_overlong_prompts=self.config.data.filter_overlong_prompts,
                                         need_tools_kwargs=need_tools_kwargs)
>>>>>>> 8b848493
        assert self.train_dataset.truncation == self.config.data.get(
            'truncation', 'error'
        ), f'dataset truncation {self.train_dataset.truncation} must be the same as config {self.config.data.get("truncation", "error")}'
        # use sampler for better ckpt resume
        if self.config.data.shuffle:
            train_dataloader_generator = torch.Generator()
            train_dataloader_generator.manual_seed(self.config.data.get('seed', 1))
            sampler = RandomSampler(data_source=self.train_dataset, generator=train_dataloader_generator)
        else:
            sampler = SequentialSampler(data_source=self.train_dataset)

        self.train_dataloader = StatefulDataLoader(dataset=self.train_dataset,
                                                   batch_size=self.config.data.get('gen_batch_size',
                                                                                   self.config.data.train_batch_size),
                                                   num_workers=8,
                                                   drop_last=True,
                                                   collate_fn=collate_fn,
                                                   sampler=sampler)

<<<<<<< HEAD
        self.val_dataset = dataset_cls(
            data_files=self.config.data.val_files,
            tokenizer=self.tokenizer,
            processor=self.processor,
            config=self.config.data,
            need_tools_kwargs=need_tools_kwargs
        )
=======
        self.val_dataset = RLHFDataset(parquet_files=self.config.data.val_files,
                                       tokenizer=self.tokenizer,
                                       processor=self.processor,
                                       prompt_key=self.config.data.prompt_key,
                                       image_key=self.config.data.get('image_key', 'images'),
                                       max_prompt_length=self.config.data.max_prompt_length,
                                       filter_prompts=True,
                                       return_raw_chat=self.config.data.get('return_raw_chat', False),
                                       truncation=self.config.data.get('truncation', 'error'),
                                       filter_overlong_prompts=self.config.data.filter_overlong_prompts,
                                       need_tools_kwargs=need_tools_kwargs)
        assert self.val_dataset.truncation == self.config.data.get(
            'truncation', 'error'
        ), f'dataset truncation {self.val_dataset.truncation} must be the same as config {self.config.data.get("truncation", "error")}'
>>>>>>> 8b848493
        self.val_dataloader = StatefulDataLoader(
            dataset=self.val_dataset,
            # Validation datasets are sent to inference engines as a whole batch,
            # which will schedule the memory themselves.
            batch_size=len(self.val_dataset),
            num_workers=8,
            shuffle=False,
            drop_last=False,
            collate_fn=collate_fn)

        assert len(self.train_dataloader) >= 1
        assert len(
            self.val_dataloader
        ) == 1, "Validation dataloader must have a single batch, which inference engines will schedule the memory themselves."

        print(f'Size of train dataloader: {len(self.train_dataloader)}')

        # inject total_training_steps to actor/critic optim_config. This is hacky.
        total_training_steps = len(self.train_dataloader) * self.config.trainer.total_epochs

        if self.config.trainer.total_training_steps is not None:
            total_training_steps = self.config.trainer.total_training_steps

        self.total_training_steps = total_training_steps
        print(f'Total training steps: {self.total_training_steps}')

        OmegaConf.set_struct(self.config, True)
        with open_dict(self.config):
            self.config.actor_rollout_ref.actor.optim.total_training_steps = total_training_steps
            self.config.critic.optim.total_training_steps = total_training_steps

    def _maybe_log_val_generations(self, inputs, outputs, scores):
        """Log a table of validation samples to the configured logger (wandb or swanlab)"""

        generations_to_log = self.config.trainer.log_val_generations

        if generations_to_log == 0:
            return

        import numpy as np

        # Create tuples of (input, output, score) and sort by input text
        samples = list(zip(inputs, outputs, scores))
        samples.sort(key=lambda x: x[0])  # Sort by input text

        # Use fixed random seed for deterministic shuffling
        rng = np.random.RandomState(42)
        rng.shuffle(samples)

        # Take first N samples after shuffling
        samples = samples[:generations_to_log]

        # Log to each configured logger
        self.validation_generations_logger.log(self.config.trainer.logger, samples, self.global_steps)

    def _validate(self):
        data_source_lst = []
        reward_extra_infos_dict: dict[str, list] = defaultdict(list)

        # Lists to collect samples for the table
        sample_inputs = []
        sample_outputs = []
        sample_scores = []

        for test_data in self.val_dataloader:
            test_batch = DataProto.from_single_dict(test_data)

            # repeat test batch
            test_batch = test_batch.repeat(repeat_times=self.config.actor_rollout_ref.rollout.val_kwargs.n,
                                           interleave=True)

            # we only do validation on rule-based rm
            if self.config.reward_model.enable and test_batch[0].non_tensor_batch['reward_model']['style'] == 'model':
                return {}

            # Store original inputs
            input_ids = test_batch.batch['input_ids']
            # TODO: Can we keep special tokens except for padding tokens?
            input_texts = [self.tokenizer.decode(ids, skip_special_tokens=True) for ids in input_ids]
            sample_inputs.extend(input_texts)

            non_tensor_batch_keys = ['raw_prompt_ids']
            if 'multi_modal_inputs' in test_batch.non_tensor_batch.keys():
                non_tensor_batch_keys.extend(['multi_modal_data', 'multi_modal_inputs'])
            if 'raw_prompt' in test_batch.non_tensor_batch.keys():
                non_tensor_batch_keys.append('raw_prompt')
            if 'tools_kwargs' in test_batch.non_tensor_batch.keys():
                non_tensor_batch_keys.append('tools_kwargs')
            test_gen_batch = test_batch.pop(
                batch_keys=['input_ids', 'attention_mask', 'position_ids'],
                non_tensor_batch_keys=non_tensor_batch_keys,
            )

            test_gen_batch.meta_info = {
                'eos_token_id': self.tokenizer.eos_token_id,
                'pad_token_id': self.tokenizer.pad_token_id,
                'recompute_log_prob': False,
                'do_sample': self.config.actor_rollout_ref.rollout.val_kwargs.do_sample,
                'validate': True,
            }
            print(f'test_gen_batch meta info: {test_gen_batch.meta_info}')

            # pad to be divisible by dp_size
            test_gen_batch_padded, pad_size = pad_dataproto_to_divisor(test_gen_batch, self.actor_rollout_wg.world_size)
            test_output_gen_batch_padded = self.actor_rollout_wg.generate_sequences(test_gen_batch_padded)

            # unpad
            test_output_gen_batch = unpad_dataproto(test_output_gen_batch_padded, pad_size=pad_size)
            print('validation generation end')

            # Store generated outputs
            output_ids = test_output_gen_batch.batch['responses']
            output_texts = [self.tokenizer.decode(ids, skip_special_tokens=True) for ids in output_ids]
            sample_outputs.extend(output_texts)

            test_batch = test_batch.union(test_output_gen_batch)

            # evaluate using reward_function
            result = self.val_reward_fn(test_batch, return_dict=True)
            reward_tensor = result["reward_tensor"]
            scores = reward_tensor.sum(-1).cpu().tolist()
            sample_scores.extend(scores)

            reward_extra_infos_dict["reward"].extend(scores)
            if "reward_extra_info" in result:
                for key, lst in result["reward_extra_info"].items():
                    reward_extra_infos_dict[key].extend(lst)

            data_source_lst.append(test_batch.non_tensor_batch.get('data_source', ['unknown'] * reward_tensor.shape[0]))

        self._maybe_log_val_generations(inputs=sample_inputs, outputs=sample_outputs, scores=sample_scores)

        for key_info, lst in reward_extra_infos_dict.items():
            assert len(lst) == 0 or len(lst) == len(sample_scores), f"{key_info}: {len(lst)=}, {len(sample_scores)=}"

        data_sources = np.concatenate(data_source_lst, axis=0)

        data_src2var2metric2val = process_validation_metrics(data_sources, sample_inputs, reward_extra_infos_dict)
        metric_dict = {}
        for data_source, var2metric2val in data_src2var2metric2val.items():
            core_var = "acc" if "acc" in var2metric2val else "reward"
            for var_name, metric2val in var2metric2val.items():
                n_max = max([int(name.split("@")[-1].split("/")[0]) for name in metric2val.keys()])
                for metric_name, metric_val in metric2val.items():
                    if (var_name == core_var) and any(
                            metric_name.startswith(pfx) for pfx in ["mean", "maj", "best"]) and (f"@{n_max}"
                                                                                                 in metric_name):
                        metric_sec = "val-core"
                    else:
                        metric_sec = "val-aux"
                    pfx = f"{metric_sec}/{data_source}/{var_name}/{metric_name}"
                    metric_dict[pfx] = metric_val

        return metric_dict

    def init_workers(self):
        """Init resource pool and worker group"""
        self.resource_pool_manager.create_resource_pool()

        self.resource_pool_to_cls = {pool: {} for pool in self.resource_pool_manager.resource_pool_dict.values()}

        # create actor and rollout
        if self.hybrid_engine:
            resource_pool = self.resource_pool_manager.get_resource_pool(Role.ActorRollout)
            actor_rollout_cls = RayClassWithInitArgs(cls=self.role_worker_mapping[Role.ActorRollout],
                                                     config=self.config.actor_rollout_ref,
                                                     role='actor_rollout')
            self.resource_pool_to_cls[resource_pool]['actor_rollout'] = actor_rollout_cls
        else:
            raise NotImplementedError

        # create critic
        if self.use_critic:
            resource_pool = self.resource_pool_manager.get_resource_pool(Role.Critic)
            critic_cls = RayClassWithInitArgs(cls=self.role_worker_mapping[Role.Critic], config=self.config.critic)
            self.resource_pool_to_cls[resource_pool]['critic'] = critic_cls

        # create reference policy if needed
        if self.use_reference_policy:
            resource_pool = self.resource_pool_manager.get_resource_pool(Role.RefPolicy)
            ref_policy_cls = RayClassWithInitArgs(self.role_worker_mapping[Role.RefPolicy],
                                                  config=self.config.actor_rollout_ref,
                                                  role='ref')
            self.resource_pool_to_cls[resource_pool]['ref'] = ref_policy_cls

        # create a reward model if reward_fn is None
        if self.use_rm:
            # we create a RM here
            resource_pool = self.resource_pool_manager.get_resource_pool(Role.RewardModel)
            rm_cls = RayClassWithInitArgs(self.role_worker_mapping[Role.RewardModel], config=self.config.reward_model)
            self.resource_pool_to_cls[resource_pool]['rm'] = rm_cls

        # initialize WorkerGroup
        # NOTE: if you want to use a different resource pool for each role, which can support different parallel size,
        # you should not use `create_colocated_worker_cls`. Instead, directly pass different resource pool to different worker groups.
        # See https://github.com/volcengine/verl/blob/master/examples/ray/tutorial.ipynb for more information.
        all_wg = {}
        self.wg_dicts = []
        wg_kwargs = {}  # Setting up kwargs for RayWorkerGroup
        if OmegaConf.select(self.config.trainer, "ray_wait_register_center_timeout") is not None:
            wg_kwargs["ray_wait_register_center_timeout"] = self.config.trainer.ray_wait_register_center_timeout

        for resource_pool, class_dict in self.resource_pool_to_cls.items():
            worker_dict_cls = create_colocated_worker_cls(class_dict=class_dict)
            wg_dict = self.ray_worker_group_cls(resource_pool=resource_pool,
                                                ray_cls_with_init=worker_dict_cls,
                                                **wg_kwargs)
            spawn_wg = wg_dict.spawn(prefix_set=class_dict.keys())
            all_wg.update(spawn_wg)
            # keep the referece of WorkerDict to support ray >= 2.31. Ref: https://github.com/ray-project/ray/pull/45699
            self.wg_dicts.append(wg_dict)

        if self.use_critic:
            self.critic_wg = all_wg['critic']
            self.critic_wg.init_model()

        if self.use_reference_policy:
            self.ref_policy_wg = all_wg['ref']
            self.ref_policy_wg.init_model()

        if self.use_rm:
            self.rm_wg = all_wg['rm']
            self.rm_wg.init_model()

        # we should create rollout at the end so that vllm can have a better estimation of kv cache memory
        self.actor_rollout_wg = all_wg['actor_rollout']
        self.actor_rollout_wg.init_model()

    def _save_checkpoint(self):
        # path: given_path + `/global_step_{global_steps}` + `/actor`
        local_global_step_folder = os.path.join(self.config.trainer.default_local_dir,
                                                f'global_step_{self.global_steps}')

        print(f'local_global_step_folder: {local_global_step_folder}')
        actor_local_path = os.path.join(local_global_step_folder, 'actor')

        actor_remote_path = None if self.config.trainer.default_hdfs_dir is None else os.path.join(
            self.config.trainer.default_hdfs_dir, f'global_step_{self.global_steps}', 'actor')

        remove_previous_ckpt_in_save = self.config.trainer.get('remove_previous_ckpt_in_save', False)
        if remove_previous_ckpt_in_save:
            print(
                'Warning: remove_previous_ckpt_in_save is deprecated, set max_actor_ckpt_to_keep=1 and max_critic_ckpt_to_keep=1 instead'
            )
        max_actor_ckpt_to_keep = self.config.trainer.get('max_actor_ckpt_to_keep',
                                                         None) if not remove_previous_ckpt_in_save else 1
        max_critic_ckpt_to_keep = self.config.trainer.get('max_critic_ckpt_to_keep',
                                                          None) if not remove_previous_ckpt_in_save else 1

        self.actor_rollout_wg.save_checkpoint(actor_local_path,
                                              actor_remote_path,
                                              self.global_steps,
                                              max_ckpt_to_keep=max_actor_ckpt_to_keep)

        if self.use_critic:
            critic_local_path = os.path.join(local_global_step_folder, 'critic')
            critic_remote_path = None if self.config.trainer.default_hdfs_dir is None else os.path.join(
                self.config.trainer.default_hdfs_dir, f'global_step_{self.global_steps}', 'critic')
            self.critic_wg.save_checkpoint(critic_local_path,
                                           critic_remote_path,
                                           self.global_steps,
                                           max_ckpt_to_keep=max_critic_ckpt_to_keep)

        # save dataloader
        dataloader_local_path = os.path.join(local_global_step_folder, 'data.pt')
        dataloader_state_dict = self.train_dataloader.state_dict()
        torch.save(dataloader_state_dict, dataloader_local_path)

        # latest checkpointed iteration tracker (for atomic usage)
        local_latest_checkpointed_iteration = os.path.join(self.config.trainer.default_local_dir,
                                                           'latest_checkpointed_iteration.txt')
        with open(local_latest_checkpointed_iteration, 'w') as f:
            f.write(str(self.global_steps))

    def _load_checkpoint(self):
        if self.config.trainer.resume_mode == 'disable':
            return 0

        # load from hdfs
        if self.config.trainer.default_hdfs_dir is not None:
            raise NotImplementedError('load from hdfs is not implemented yet')
        else:
            checkpoint_folder = self.config.trainer.default_local_dir  # TODO: check path
            if not os.path.isabs(checkpoint_folder):
                working_dir = os.getcwd()
                checkpoint_folder = os.path.join(working_dir, checkpoint_folder)
            global_step_folder = find_latest_ckpt_path(checkpoint_folder)  # None if no latest

        # find global_step_folder
        if self.config.trainer.resume_mode == 'auto':
            if global_step_folder is None:
                print('Training from scratch')
                return 0
        else:
            if self.config.trainer.resume_mode == "resume_path":
                assert isinstance(self.config.trainer.resume_from_path, str), "resume ckpt must be str type"
                assert 'global_step_' in self.config.trainer.resume_from_path, "resume ckpt must specify the global_steps"
                global_step_folder = self.config.trainer.resume_from_path
                if not os.path.isabs(global_step_folder):
                    working_dir = os.getcwd()
                    global_step_folder = os.path.join(working_dir, global_step_folder)
        print(f'Load from checkpoint folder: {global_step_folder}')
        # set global step
        self.global_steps = int(global_step_folder.split('global_step_')[-1])

        print(f'Setting global step to {self.global_steps}')
        print(f'Resuming from {global_step_folder}')

        actor_path = os.path.join(global_step_folder, 'actor')
        critic_path = os.path.join(global_step_folder, 'critic')
        # load actor
        self.actor_rollout_wg.load_checkpoint(actor_path,
                                              del_local_after_load=self.config.trainer.del_local_ckpt_after_load)
        # load critic
        if self.use_critic:
            self.critic_wg.load_checkpoint(critic_path,
                                           del_local_after_load=self.config.trainer.del_local_ckpt_after_load)

        # load dataloader,
        # TODO: from remote not implemented yet
        dataloader_local_path = os.path.join(global_step_folder, 'data.pt')
        if os.path.exists(dataloader_local_path):
            dataloader_state_dict = torch.load(dataloader_local_path, weights_only=False)
            self.train_dataloader.load_state_dict(dataloader_state_dict)
        else:
            print(f"Warning: No dataloader state found at {dataloader_local_path}, will start from scratch")

    def _balance_batch(self, batch: DataProto, metrics, logging_prefix='global_seqlen'):
        """Reorder the data on single controller such that each dp rank gets similar total tokens"""
        attention_mask = batch.batch['attention_mask']
        batch_size = attention_mask.shape[0]
        global_seqlen_lst = batch.batch['attention_mask'].view(batch_size, -1).sum(-1).tolist()  # (train_batch_size,)
        world_size = self.actor_rollout_wg.world_size
        global_partition_lst = get_seqlen_balanced_partitions(global_seqlen_lst,
                                                              k_partitions=world_size,
                                                              equal_size=True)
        # reorder based on index. The data will be automatically equally partitioned by dispatch function
        global_idx = torch.tensor([j for partition in global_partition_lst for j in partition])
        batch.reorder(global_idx)
        global_balance_stats = log_seqlen_unbalance(seqlen_list=global_seqlen_lst,
                                                    partitions=global_partition_lst,
                                                    prefix=logging_prefix)
        metrics.update(global_balance_stats)

    def fit(self):
        """
        The training loop of PPO.
        The driver process only need to call the compute functions of the worker group through RPC to construct the PPO dataflow.
        The light-weight advantage computation is done on the driver process.
        """
        from verl.utils.tracking import Tracking
        from omegaconf import OmegaConf

        logger = Tracking(project_name=self.config.trainer.project_name,
                          experiment_name=self.config.trainer.experiment_name,
                          default_backend=self.config.trainer.logger,
                          config=OmegaConf.to_container(self.config, resolve=True))

        self.global_steps = 0

        # load checkpoint before doing anything
        self._load_checkpoint()

        # perform validation before training
        # currently, we only support validation using the reward_function.
        if self.val_reward_fn is not None and self.config.trainer.get('val_before_train', True):
            val_metrics = self._validate()
            pprint(f'Initial validation metrics: {val_metrics}')
            logger.log(data=val_metrics, step=self.global_steps)
            if self.config.trainer.get('val_only', False):
                return

        # add tqdm
        progress_bar = tqdm(total=self.total_training_steps, initial=self.global_steps, desc="Training Progress")

        # we start from step 1
        self.global_steps += 1
        last_val_metrics = None

        for epoch in range(self.config.trainer.total_epochs):
            for batch_dict in self.train_dataloader:
                metrics = {}
                timing_raw = {}
                # print(f"batch_dict: {batch_dict}")
                batch: DataProto = DataProto.from_single_dict(batch_dict)
                # print(f"DataProto.from_single_dict(batch_dict): {batch}")

                # pop those keys for generation
                non_tensor_batch_keys = ['raw_prompt_ids']
                if 'multi_modal_inputs' in batch.non_tensor_batch.keys():
                    non_tensor_batch_keys.extend(['multi_modal_data', 'multi_modal_inputs'])
                if 'raw_prompt' in batch.non_tensor_batch.keys():
                    non_tensor_batch_keys.append('raw_prompt')
                if 'tools_kwargs' in batch.non_tensor_batch.keys():
                    non_tensor_batch_keys.append('tools_kwargs')
                gen_batch = batch.pop(
                    batch_keys=['input_ids', 'attention_mask', 'position_ids'],
                    non_tensor_batch_keys=non_tensor_batch_keys,
                )
                # print(f"gen_batch pop from batch: {gen_batch}")
                is_last_step = self.global_steps >= self.total_training_steps

                with _timer('step', timing_raw):
                    # generate a batch
                    with _timer('gen', timing_raw):
                        gen_batch_output = self.actor_rollout_wg.generate_sequences(gen_batch)
                    # print(f"gen_batch_output: {gen_batch_output}")
                    if self.config.algorithm.adv_estimator == AdvantageEstimator.REMAX:
                        with _timer('gen_max', timing_raw):
                            gen_baseline_batch = deepcopy(gen_batch)
                            gen_baseline_batch.meta_info['do_sample'] = False
                            gen_baseline_output = self.actor_rollout_wg.generate_sequences(gen_baseline_batch)

                            batch = batch.union(gen_baseline_output)
                            reward_baseline_tensor = self.reward_fn(batch)
                            reward_baseline_tensor = reward_baseline_tensor.sum(dim=-1)

                            batch.pop(batch_keys=list(gen_baseline_output.batch.keys()))

                            batch.batch['reward_baselines'] = reward_baseline_tensor

                            del gen_baseline_batch, gen_baseline_output

                    batch.non_tensor_batch['uid'] = np.array([str(uuid.uuid4()) for _ in range(len(batch.batch))],
                                                             dtype=object)
                    # repeat to align with repeated responses in rollout
                    batch = batch.repeat(repeat_times=self.config.actor_rollout_ref.rollout.n, interleave=True)
                    batch = batch.union(gen_batch_output)

                    batch.batch['response_mask'] = compute_response_mask(batch)
                    # balance the number of valid tokens on each dp rank.
                    # Note that this breaks the order of data inside the batch.
                    # Please take care when you implement group based adv computation such as GRPO and rloo
                    if self.config.trainer.balance_batch:
                        self._balance_batch(batch, metrics=metrics)

                    # compute global_valid tokens
                    batch.meta_info['global_token_num'] = torch.sum(batch.batch['attention_mask'], dim=-1).tolist()

                    # recompute old_log_probs
                    with _timer('old_log_prob', timing_raw):
                        old_log_prob = self.actor_rollout_wg.compute_log_prob(batch)
                        batch = batch.union(old_log_prob)

                    if self.use_reference_policy:
                        # compute reference log_prob
                        with _timer('ref', timing_raw):
                            ref_log_prob = self.ref_policy_wg.compute_ref_log_prob(batch)
                            batch = batch.union(ref_log_prob)

                    # compute values
                    if self.use_critic:
                        with _timer('values', timing_raw):
                            values = self.critic_wg.compute_values(batch)
                            batch = batch.union(values)

                    with _timer('adv', timing_raw):
                        # compute scores. Support both model and function-based.
                        # We first compute the scores using reward model. Then, we call reward_fn to combine
                        # the results from reward model and rule-based results.
                        if self.use_rm:
                            # we first compute reward model score
                            reward_tensor = self.rm_wg.compute_rm_score(batch)
                            batch = batch.union(reward_tensor)

                        # we combine with rule-based rm
                        reward_extra_infos_dict: dict[str, list]
                        try:
                            reward_result = self.reward_fn(batch, return_dict=True)
                            reward_tensor = reward_result['reward_tensor']
                            reward_extra_infos_dict = reward_result['reward_extra_info']
                        except Exception as e:
                            print(f'Error in reward_fn: {e}')
                            reward_tensor = self.reward_fn(batch)
                            reward_extra_infos_dict = {}

                        batch.batch['token_level_scores'] = reward_tensor

                        print(f'{list(reward_extra_infos_dict.keys())=}')
                        if reward_extra_infos_dict:
                            batch.non_tensor_batch.update({k: np.array(v) for k, v in reward_extra_infos_dict.items()})

                        # compute rewards. apply_kl_penalty if available
                        if self.config.algorithm.use_kl_in_reward:
                            batch, kl_metrics = apply_kl_penalty(batch,
                                                                 kl_ctrl=self.kl_ctrl_in_reward,
                                                                 kl_penalty=self.config.algorithm.kl_penalty,
                                                                 multi_turn=self.config.actor_rollout_ref.rollout.get('multi_turn', False))
                            metrics.update(kl_metrics)
                        else:
                            batch.batch['token_level_rewards'] = batch.batch['token_level_scores']

                        # compute advantages, executed on the driver process
                        batch = compute_advantage(batch,
                                                  adv_estimator=self.config.algorithm.adv_estimator,
                                                  gamma=self.config.algorithm.gamma,
                                                  lam=self.config.algorithm.lam,
                                                  num_repeat=self.config.actor_rollout_ref.rollout.n)

                    # update critic
                    if self.use_critic:
                        with _timer('update_critic', timing_raw):
                            critic_output = self.critic_wg.update_critic(batch)
                        critic_output_metrics = reduce_metrics(critic_output.meta_info['metrics'])
                        metrics.update(critic_output_metrics)

                    # implement critic warmup
                    if self.config.trainer.critic_warmup <= self.global_steps:
                        # update actor
                        with _timer('update_actor', timing_raw):
                            actor_output = self.actor_rollout_wg.update_actor(batch)
                        actor_output_metrics = reduce_metrics(actor_output.meta_info['metrics'])
                        metrics.update(actor_output_metrics)

                    # validate
                    if self.val_reward_fn is not None and self.config.trainer.test_freq > 0 and \
                        (is_last_step or  self.global_steps % self.config.trainer.test_freq == 0):
                        with _timer('testing', timing_raw):
                            val_metrics: dict = self._validate()
                            if is_last_step:
                                last_val_metrics = val_metrics
                        metrics.update(val_metrics)

                    if self.config.trainer.save_freq > 0 and ( is_last_step or \
                            self.global_steps % self.config.trainer.save_freq == 0):
                        with _timer('save_checkpoint', timing_raw):
                            self._save_checkpoint()

                # collect metrics
                metrics.update(compute_data_metrics(batch=batch, use_critic=self.use_critic))
                metrics.update(compute_timing_metrics(batch=batch, timing_raw=timing_raw))
                # TODO: implement actual tflpo and theoretical tflpo
                n_gpus = self.resource_pool_manager.get_n_gpus()
                metrics.update(compute_throughout_metrics(batch=batch, timing_raw=timing_raw, n_gpus=n_gpus))

                # TODO: make a canonical logger that supports various backend
                logger.log(data=metrics, step=self.global_steps)

                if is_last_step:
                    pprint(f'Final validation metrics: {last_val_metrics}')
                    progress_bar.close()
                    return

                progress_bar.update(1)
                self.global_steps += 1<|MERGE_RESOLUTION|>--- conflicted
+++ resolved
@@ -150,11 +150,7 @@
     else:
         attention_mask = data.batch['attention_mask']
         response_mask = attention_mask[:, -response_length:]
-<<<<<<< HEAD
-
-=======
-        
->>>>>>> 8b848493
+
     # compute kl between ref_policy and current policy
     # When apply_kl_penalty, algorithm.use_kl_in_reward=True, so the reference model has been enabled.
     kld = core_algos.kl_penalty(data.batch['old_log_probs'], data.batch['ref_log_prob'],
@@ -418,7 +414,6 @@
 
     def _create_dataloader(self):
         # TODO: we have to make sure the batch size is divisible by the dp size
-<<<<<<< HEAD
         from verl.utils.import_utils import load_extern_type
         if "custom_cls" in self.config.data and self.config.data.custom_cls.get("path", None) is not None:
             dataset_cls = load_extern_type(self.config.data.custom_cls.path, self.config.data.custom_cls.name)
@@ -437,20 +432,6 @@
             need_tools_kwargs=need_tools_kwargs
         )
 
-=======
-        need_tools_kwargs = self.config.actor_rollout_ref.rollout.tool_kwargs.tools_config_file is not None
-        self.train_dataset = RLHFDataset(parquet_files=self.config.data.train_files,
-                                         tokenizer=self.tokenizer,
-                                         processor=self.processor,
-                                         prompt_key=self.config.data.prompt_key,
-                                         image_key=self.config.data.get('image_key', 'images'),
-                                         max_prompt_length=self.config.data.max_prompt_length,
-                                         filter_prompts=True,
-                                         return_raw_chat=self.config.data.get('return_raw_chat', False),
-                                         truncation=self.config.data.get('truncation', 'error'),
-                                         filter_overlong_prompts=self.config.data.filter_overlong_prompts,
-                                         need_tools_kwargs=need_tools_kwargs)
->>>>>>> 8b848493
         assert self.train_dataset.truncation == self.config.data.get(
             'truncation', 'error'
         ), f'dataset truncation {self.train_dataset.truncation} must be the same as config {self.config.data.get("truncation", "error")}'
@@ -470,7 +451,6 @@
                                                    collate_fn=collate_fn,
                                                    sampler=sampler)
 
-<<<<<<< HEAD
         self.val_dataset = dataset_cls(
             data_files=self.config.data.val_files,
             tokenizer=self.tokenizer,
@@ -478,22 +458,6 @@
             config=self.config.data,
             need_tools_kwargs=need_tools_kwargs
         )
-=======
-        self.val_dataset = RLHFDataset(parquet_files=self.config.data.val_files,
-                                       tokenizer=self.tokenizer,
-                                       processor=self.processor,
-                                       prompt_key=self.config.data.prompt_key,
-                                       image_key=self.config.data.get('image_key', 'images'),
-                                       max_prompt_length=self.config.data.max_prompt_length,
-                                       filter_prompts=True,
-                                       return_raw_chat=self.config.data.get('return_raw_chat', False),
-                                       truncation=self.config.data.get('truncation', 'error'),
-                                       filter_overlong_prompts=self.config.data.filter_overlong_prompts,
-                                       need_tools_kwargs=need_tools_kwargs)
-        assert self.val_dataset.truncation == self.config.data.get(
-            'truncation', 'error'
-        ), f'dataset truncation {self.val_dataset.truncation} must be the same as config {self.config.data.get("truncation", "error")}'
->>>>>>> 8b848493
         self.val_dataloader = StatefulDataLoader(
             dataset=self.val_dataset,
             # Validation datasets are sent to inference engines as a whole batch,
