# Copyright 2024 Bytedance Ltd. and/or its affiliates
#
# Licensed under the Apache License, Version 2.0 (the "License");
# you may not use this file except in compliance with the License.
# You may obtain a copy of the License at
#
#     http://www.apache.org/licenses/LICENSE-2.0
#
# Unless required by applicable law or agreed to in writing, software
# distributed under the License is distributed on an "AS IS" BASIS,
# WITHOUT WARRANTIES OR CONDITIONS OF ANY KIND, either express or implied.
# See the License for the specific language governing permissions and
# limitations under the License.

import copy
import os
import re
<<<<<<< HEAD
from typing import List, Union, Optional
import copy
import datasets
import logging
=======
>>>>>>> b00f77d8
from collections import defaultdict
from typing import List, Optional, Union

import datasets
import numpy as np
import torch
from omegaconf import DictConfig, ListConfig
from torch.utils.data import Dataset
from transformers import PreTrainedTokenizer, ProcessorMixin

import verl.utils.torch_functional as verl_F
from verl.utils.model import compute_position_id_with_mask

logger = logging.getLogger(__name__)


def collate_fn(data_list: list[dict]) -> dict:
    tensors = defaultdict(list)
    non_tensors = defaultdict(list)

    for data in data_list:
        for key, val in data.items():
            if isinstance(val, torch.Tensor):
                tensors[key].append(val)
            else:
                non_tensors[key].append(val)

    for key, val in tensors.items():
        tensors[key] = torch.stack(val, dim=0)

    for key, val in non_tensors.items():
        non_tensors[key] = np.array(val, dtype=object)

    return {**tensors, **non_tensors}


class RLHFDataset(Dataset):
    """
    We assume the dataset contains a column that contains prompts and other information
    """

    def __init__(
        self,
        data_files: Union[str, List[str]],
        tokenizer: PreTrainedTokenizer,
        config: DictConfig,
        processor: Optional[ProcessorMixin] = None,
        need_tools_kwargs=False
    ):
        if not isinstance(data_files, (List, ListConfig)):
            data_files = [data_files]

        self.data_files = copy.deepcopy(data_files)
        self.original_data_files = copy.deepcopy(data_files)  # use for resume

        self.tokenizer = tokenizer
        self.processor = processor
        self.config = config

        self.cache_dir = os.path.expanduser(config.get("cache_dir", "~/.cache/verl/rlhf"))
        self.prompt_key = config.get("prompt_key", "prompt")
        self.image_key = config.get("image_key", "images")
        self.video_key = config.get("video_key", "videos")
        self.max_prompt_length = config.get("max_prompt_length", 1024)

        self.return_raw_chat = config.get("return_raw_chat", False)
        self.truncation = config.get("truncation", "error")
        self.filter_overlong_prompts = config.get("filter_overlong_prompts", True)

        self.num_workers = config.get("filter_overlong_prompts_workers", max(1, os.cpu_count() // 4))
        self.num_workers = min(self.num_workers, os.cpu_count())

        self.need_tools_kwargs = need_tools_kwargs

        # whether to store the dataset in state_dict()
        # default not store
        self.serialize_dataset = False
        self._download()
        self._read_files_and_tokenize()

    def _download(self, use_origin_parquet=False):
        from verl.utils.fs import copy_to_local

        data_files = self.data_files if not use_origin_parquet else self.original_data_files
        for i, parquet_file in enumerate(data_files):
            self.data_files[i] = copy_to_local(src=parquet_file, cache_dir=self.cache_dir)

    def _read_files_and_tokenize(self):
        dataframes = []
        for parquet_file in self.data_files:
            # read parquet files and cache
            dataframe = datasets.load_dataset("parquet", data_files=parquet_file)["train"]
            dataframes.append(dataframe)
        self.dataframe: datasets.Dataset = datasets.concatenate_datasets(dataframes)

        print(f"dataset len: {len(self.dataframe)}")

        # filter out too long prompts
        if self.filter_overlong_prompts:
            tokenizer = self.tokenizer
            prompt_key = self.prompt_key
            self.dataframe = self.dataframe.filter(
                lambda doc: len(tokenizer.apply_chat_template(doc[prompt_key], add_generation_prompt=True))
                <= self.max_prompt_length,
                num_proc=self.num_workers,
                desc=f"Filtering prompts longer than {self.max_prompt_length} tokens",
            )

            print(f"filter dataset len: {len(self.dataframe)}")

    def resume_dataset_state(self):
        self.serialize_dataset = False if hasattr(self, "original_data_files") else True
        # resume dataframe if not it's serialized in data.pt
        if not self.serialize_dataset:
            self._download(use_origin_parquet=True)  # download and resume from original parquet files
            self._read_files_and_tokenize()
        else:
            print(r"old dataloader ckpt file is used, please train from scratch for better ckpt performance")

    def __len__(self):
        return len(self.dataframe)

    def _build_messages(self, example: dict):
        messages: list = example.pop(self.prompt_key)

        if self.image_key in example or self.video_key in example:
            for message in messages:
                content = message["content"]
                content_list = []
                for segment in re.split("(<image>|<video>)", content):
                    if segment == "<image>":
                        content_list.append({"type": "image"})
                    elif segment == "<video>":
                        content_list.append({"type": "video"})
                    else:
                        content_list.append({"type": "text", "text": segment})

                message["content"] = content_list

        return messages

    def __getitem__(self, item):
        """
        Note that we also return the raw_input_ids so that it can be combined with other chat template
        """
        row_dict: dict = self.dataframe[item]
        messages = self._build_messages(row_dict)
        model_inputs = {}

        if self.processor is not None:
            from verl.utils.dataset.vision_utils import process_image, process_video

            raw_prompt = self.processor.apply_chat_template(messages, add_generation_prompt=True, tokenize=False)
            multi_modal_data = {}

            images = None
            if self.image_key in row_dict:
                images = [process_image(image) for image in row_dict.pop(self.image_key)]
                multi_modal_data["image"] = images

            videos = None
            if self.video_key in row_dict:
                videos = [process_video(video) for video in row_dict.pop(self.video_key)]
                multi_modal_data["video"] = [video.numpy() for video in videos]

            model_inputs = self.processor(text=[raw_prompt], images=images, videos=videos, return_tensors="pt")

            input_ids = model_inputs.pop("input_ids")
            attention_mask = model_inputs.pop("attention_mask")

            if "second_per_grid_ts" in model_inputs:
                model_inputs.pop("second_per_grid_ts")

            # There's a trap here, multi_modal_inputs has to be a dict, not BatchFeature
            row_dict["multi_modal_data"] = multi_modal_data
            row_dict["multi_modal_inputs"] = dict(model_inputs)

            # second_per_grid_ts isn't used for training, just for mrope
            row_dict["multi_modal_inputs"].pop("second_per_grid_ts", None)

        else:
            raw_prompt = self.tokenizer.apply_chat_template(messages, add_generation_prompt=True, tokenize=False)
            model_inputs = self.tokenizer(raw_prompt, return_tensors="pt", add_special_tokens=False)
            input_ids = model_inputs.pop("input_ids")
            attention_mask = model_inputs.pop("attention_mask")

        input_ids, attention_mask = verl_F.postprocess_data(
            input_ids=input_ids,
            attention_mask=attention_mask,
            max_length=self.max_prompt_length,
            pad_token_id=self.tokenizer.pad_token_id,
            left_pad=True,
            truncation=self.truncation,
        )

        if self.processor is not None and self.processor.image_processor.__class__.__name__ == "Qwen2VLImageProcessor":
            from verl.models.transformers.qwen2_vl import get_rope_index

            position_ids = [
                get_rope_index(
                    self.processor,
                    input_ids=input_ids[0],
                    image_grid_thw=model_inputs.get("image_grid_thw"),
                    video_grid_thw=model_inputs.get("video_grid_thw"),
                    second_per_grid_ts=model_inputs.get("second_per_grid_ts"),
                    attention_mask=attention_mask[0],
                )
            ]  # (1, 3, seq_len)

        else:
            position_ids = compute_position_id_with_mask(attention_mask)

        row_dict["input_ids"] = input_ids[0]
        row_dict["attention_mask"] = attention_mask[0]
        row_dict["position_ids"] = position_ids[0]

        raw_prompt_ids = self.tokenizer.encode(raw_prompt, add_special_tokens=False)
        if len(raw_prompt_ids) > self.max_prompt_length:
            if self.truncation == "left":
                raw_prompt_ids = raw_prompt_ids[-self.max_prompt_length :]
            elif self.truncation == "right":
                raw_prompt_ids = raw_prompt_ids[: self.max_prompt_length]
            elif self.truncation == "error":
                raise RuntimeError(f"Prompt length {len(raw_prompt_ids)} is longer than {self.max_prompt_length}.")

        row_dict["raw_prompt_ids"] = raw_prompt_ids
        # encode prompts without chat template
        if self.return_raw_chat:
            row_dict["raw_prompt"] = messages

        # add index for each prompt
        index = row_dict.get("extra_info", {}).get("index", 0)
        tools_kwargs = row_dict.get("extra_info", {}).get("tools_kwargs", {})
        if self.need_tools_kwargs and not tools_kwargs:
            logger.warning(f"tools_kwargs is empty for index {index}, data source: {row_dict['data_source']}")
        row_dict["index"] = index
        row_dict["tools_kwargs"] = tools_kwargs
        return row_dict

    def __getstate__(self):
        if not self.serialize_dataset:
            state = self.__dict__.copy()

            if "dataframe" in state:
                del state["dataframe"]
            return state

        return self.__dict__.copy()<|MERGE_RESOLUTION|>--- conflicted
+++ resolved
@@ -15,15 +15,11 @@
 import copy
 import os
 import re
-<<<<<<< HEAD
 from typing import List, Union, Optional
 import copy
 import datasets
 import logging
-=======
->>>>>>> b00f77d8
 from collections import defaultdict
-from typing import List, Optional, Union
 
 import datasets
 import numpy as np
