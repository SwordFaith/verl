# Copyright 2024 Bytedance Ltd. and/or its affiliates
#
# Licensed under the Apache License, Version 2.0 (the "License");
# you may not use this file except in compliance with the License.
# You may obtain a copy of the License at
#
#     http://www.apache.org/licenses/LICENSE-2.0
#
# Unless required by applicable law or agreed to in writing, software
# distributed under the License is distributed on an "AS IS" BASIS,
# WITHOUT WARRANTIES OR CONDITIONS OF ANY KIND, either express or implied.
# See the License for the specific language governing permissions and
# limitations under the License.
"""
A unified tracking interface that supports logging data to different backend
"""

import dataclasses
import os
from enum import Enum
from functools import partial
from pathlib import Path
from typing import Any, Dict, List, Union


class Tracking:
    """A unified tracking interface for logging experiment data to multiple backends.

    This class provides a centralized way to log experiment metrics, parameters, and artifacts
    to various tracking backends including WandB, MLflow, SwanLab, TensorBoard, and console.

    Attributes:
        supported_backend: List of supported tracking backends.
        logger: Dictionary of initialized logger instances for each backend.
    """

    supported_backend = ["wandb", "mlflow", "swanlab", "vemlp_wandb", "tensorboard", "console", "clearml"]

    def __init__(self, project_name, experiment_name, default_backend: Union[str, List[str]] = "console", config=None):
        if isinstance(default_backend, str):
            default_backend = [default_backend]
        for backend in default_backend:
            if backend == "tracking":
                import warnings

                warnings.warn("`tracking` logger is deprecated. use `wandb` instead.", DeprecationWarning, stacklevel=2)
            else:
                assert backend in self.supported_backend, f"{backend} is not supported"

        self.logger = {}

        if "tracking" in default_backend or "wandb" in default_backend:
            import wandb

            settings = None
            if config and config["trainer"].get("wandb_proxy", None):
                # Support both HTTP and HTTPS proxy settings for comprehensive coverage
                proxy_url = config["trainer"]["wandb_proxy"]
                settings = wandb.Settings(
                    https_proxy=proxy_url,
                    http_proxy=proxy_url,  # Add HTTP proxy support for complete coverage
                )
            wandb.init(project=project_name, name=experiment_name, config=config, settings=settings)
            self.logger["wandb"] = wandb

        if "mlflow" in default_backend:
            import os

            import mlflow

            MLFLOW_TRACKING_URI = os.environ.get("MLFLOW_TRACKING_URI", None)
            if MLFLOW_TRACKING_URI:
                mlflow.set_tracking_uri(MLFLOW_TRACKING_URI)

            # Project_name is actually experiment_name in MLFlow
            # If experiment does not exist, will create a new experiment
            experiment = mlflow.set_experiment(project_name)
            mlflow.start_run(experiment_id=experiment.experiment_id, run_name=experiment_name)
            mlflow.log_params(_compute_mlflow_params_from_objects(config))
            self.logger["mlflow"] = _MlflowLoggingAdapter()

        if "swanlab" in default_backend:
            import os

            import swanlab

            SWANLAB_API_KEY = os.environ.get("SWANLAB_API_KEY", None)
            SWANLAB_LOG_DIR = os.environ.get("SWANLAB_LOG_DIR", "swanlog")
            SWANLAB_MODE = os.environ.get("SWANLAB_MODE", "cloud")
            if SWANLAB_API_KEY:
                swanlab.login(SWANLAB_API_KEY)  # NOTE: previous login information will be overwritten

            if config is None:
                config = {}  # make sure config is not None, otherwise **config will raise error
            swanlab.init(
                project=project_name,
                experiment_name=experiment_name,
                config={"FRAMEWORK": "verl", **config},
                logdir=SWANLAB_LOG_DIR,
                mode=SWANLAB_MODE,
            )
            self.logger["swanlab"] = swanlab

        if "vemlp_wandb" in default_backend:
            import os

            import volcengine_ml_platform
            from volcengine_ml_platform import wandb as vemlp_wandb

            volcengine_ml_platform.init(
                ak=os.environ["VOLC_ACCESS_KEY_ID"],
                sk=os.environ["VOLC_SECRET_ACCESS_KEY"],
                region=os.environ["MLP_TRACKING_REGION"],
            )

            vemlp_wandb.init(
                project=project_name,
                name=experiment_name,
                config=config,
                sync_tensorboard=True,
            )
            self.logger["vemlp_wandb"] = vemlp_wandb

        if "tensorboard" in default_backend:
            self.logger["tensorboard"] = _TensorboardAdapter(project_name, experiment_name)

        if "console" in default_backend:
            from verl.utils.logger import LocalLogger

            self.console_logger = LocalLogger(print_to_console=True)
            self.logger["console"] = self.console_logger

        if "clearml" in default_backend:
            self.logger["clearml"] = ClearMLLogger(project_name, experiment_name, config)

    def log(self, data, step, backend=None):
        for default_backend, logger_instance in self.logger.items():
            if backend is None or default_backend in backend:
                logger_instance.log(data=data, step=step)

    def __del__(self):
        if "wandb" in self.logger:
            self.logger["wandb"].finish(exit_code=0)
        if "swanlab" in self.logger:
            self.logger["swanlab"].finish()
        if "vemlp_wandb" in self.logger:
            self.logger["vemlp_wandb"].finish(exit_code=0)
        if "tensorboard" in self.logger:
            self.logger["tensorboard"].finish()

        if "clearnml" in self.logger:
            self.logger["clearnml"].finish()


class ClearMLLogger:
    def __init__(self, project_name: str, experiment_name: str, config):
        self.project_name = project_name
        self.experiment_name = experiment_name

        import clearml

        self._task: clearml.Task = clearml.Task.init(
            task_name=experiment_name,
            project_name=project_name,
            continue_last_task=True,
            output_uri=False,
        )

        self._task.connect_configuration(config, name="Hyperparameters")

    def _get_logger(self):
        return self._task.get_logger()

    def log(self, data, step):
        import numpy as np
        import pandas as pd

        # logs = self._rewrite_logs(data)
        logger = self._get_logger()
        for k, v in data.items():
            title, series = k.split("/", 1)

            if isinstance(v, (int, float, np.floating, np.integer)):
                logger.report_scalar(
                    title=title,
                    series=series,
                    value=v,
                    iteration=step,
                )
            elif isinstance(v, pd.DataFrame):
                logger.report_table(
                    title=title,
                    series=series,
                    table_plot=v,
                    iteration=step,
                )
            else:
                logger.warning(
                    f'Trainer is attempting to log a value of "{v}" of type {type(v)} for key "{k}". This '
                    f"invocation of ClearML logger's function is incorrect so this attribute was dropped. "
                )

    def finish(self):
        self._task.mark_completed()


class _TensorboardAdapter:
    def __init__(self, project_name, experiment_name):
        import os

        from torch.utils.tensorboard import SummaryWriter

        tensorboard_dir = os.environ.get("TENSORBOARD_DIR", f"tensorboard_log/{project_name}/{experiment_name}")
        os.makedirs(tensorboard_dir, exist_ok=True)
        print(f"Saving tensorboard log to {tensorboard_dir}.")
        self.writer = SummaryWriter(tensorboard_dir)

    def log(self, data, step):
        for key in data:
            self.writer.add_scalar(key, data[key], step)

    def finish(self):
        self.writer.close()


class _MlflowLoggingAdapter:
    def log(self, data, step):
        import mlflow

        results = {k.replace("@", "_at_"): v for k, v in data.items()}
        mlflow.log_metrics(metrics=results, step=step)


def _compute_mlflow_params_from_objects(params) -> Dict[str, Any]:
    if params is None:
        return {}

    return _flatten_dict(_transform_params_to_json_serializable(params, convert_list_to_dict=True), sep="/")


def _transform_params_to_json_serializable(x, convert_list_to_dict: bool):
    _transform = partial(_transform_params_to_json_serializable, convert_list_to_dict=convert_list_to_dict)

    if dataclasses.is_dataclass(x):
        return _transform(dataclasses.asdict(x))
    if isinstance(x, dict):
        return {k: _transform(v) for k, v in x.items()}
    if isinstance(x, list):
        if convert_list_to_dict:
            return {"list_len": len(x)} | {f"{i}": _transform(v) for i, v in enumerate(x)}
        else:
            return [_transform(v) for v in x]
    if isinstance(x, Path):
        return str(x)
    if isinstance(x, Enum):
        return x.value

    return x


def _flatten_dict(raw: Dict[str, Any], *, sep: str) -> Dict[str, Any]:
    import pandas as pd

    ans = pd.json_normalize(raw, sep=sep).to_dict(orient="records")[0]
    assert isinstance(ans, dict)
    return ans


@dataclasses.dataclass
class ValidationGenerationsLogger:
    def log(self, loggers, samples, step):
        if "wandb" in loggers:
            self.log_generations_to_wandb(samples, step)
        if "swanlab" in loggers:
            self.log_generations_to_swanlab(samples, step)
        if "mlflow" in loggers:
            self.log_generations_to_mlflow(samples, step)

        if "clearml" in loggers:
            self.log_generations_to_clearml(samples, step)
        if "tensorboard" in loggers:
            self.log_generations_to_tensorboard(samples, step)

        if "vemlp_wandb" in loggers:
            self.log_generations_to_vemlp_wandb(samples, step)

    def log_generations_to_vemlp_wandb(self, samples, step):
        from volcengine_ml_platform import wandb as vemlp_wandb

        self._log_generations_to_wandb(samples, step, vemlp_wandb)

    def log_generations_to_wandb(self, samples, step):
        import wandb

<<<<<<< HEAD
        # Check if WandB is properly initialized (implicitly includes proxy settings)
        if not wandb.run:
            print("WARNING: WandB is not initialized. Skipping validation generation logging.")
            return
=======
        self._log_generations_to_wandb(samples, step, wandb)

    def _log_generations_to_wandb(self, samples, step, wandb):
        """Log samples to wandb as a table"""
>>>>>>> 1bdf4d2b

        # Create column names for all samples
        columns = ["step"] + sum(
            [[f"input_{i + 1}", f"output_{i + 1}", f"score_{i + 1}"] for i in range(len(samples))], []
        )

        if not hasattr(self, "validation_table"):
            # Initialize the table on first call
            self.validation_table = wandb.Table(columns=columns)

        # Create a new table with same columns and existing data
        # Workaround for https://github.com/wandb/wandb/issues/2981#issuecomment-1997445737
        new_table = wandb.Table(columns=columns, data=self.validation_table.data)

        # Add new row with all data
        row_data = []
        row_data.append(step)
        for sample in samples:
            row_data.extend(sample)

        new_table.add_data(*row_data)

        # Update reference and log (uses existing wandb.run which has proxy settings)
        wandb.log({"val/generations": new_table}, step=step)
        self.validation_table = new_table

    def log_generations_to_swanlab(self, samples, step):
        """Log samples to swanlab as text"""
        import swanlab

        swanlab_text_list = []
        for i, sample in enumerate(samples):
            row_text = f"""
            input: {sample[0]}
            
            ---
            
            output: {sample[1]}
            
            ---
            
            score: {sample[2]}
            """
            swanlab_text_list.append(swanlab.Text(row_text, caption=f"sample {i + 1}"))

        # Log to swanlab
        swanlab.log({"val/generations": swanlab_text_list}, step=step)

    def log_generations_to_mlflow(self, samples, step):
        """Log validation generation to mlflow as artifacts"""
        # https://mlflow.org/docs/latest/api_reference/python_api/mlflow.html?highlight=log_artifact#mlflow.log_artifact

        import json
        import tempfile

        import mlflow

        try:
            with tempfile.TemporaryDirectory() as tmp_dir:
                validation_gen_step_file = Path(tmp_dir, f"val_step{step}.json")
                row_data = []
                for sample in samples:
                    data = {"input": sample[0], "output": sample[1], "score": sample[2]}
                    row_data.append(data)
                with open(validation_gen_step_file, "w") as file:
                    json.dump(row_data, file)
                mlflow.log_artifact(validation_gen_step_file)
        except Exception as e:
            print(f"WARNING: save validation generation file to mlflow failed with error {e}")

    def log_generations_to_clearml(self, samples, step):
        """Log validation generation to clearml as table"""

        import clearml
        import pandas as pd

        task: clearml.Task | None = clearml.Task.current_task()
        if task is None:
            return

        table = [
            {
                "step": step,
                "input": sample[0],
                "output": sample[1],
                "score": sample[2],
            }
            for sample in samples
        ]

        logger = task.get_logger()
        logger.report_table(
            series="Validation generations",
            title="Validation",
            table_plot=pd.DataFrame.from_records(table),
            iteration=step,
        )

    def log_generations_to_tensorboard(self, samples, step):
        """Log samples to tensorboard as text"""
        # Initialize tensorboard writer if not exists
        if not hasattr(self, "writer"):
            from torch.utils.tensorboard import SummaryWriter

            tensorboard_dir = os.environ.get("TENSORBOARD_DIR", "tensorboard_log")
            os.makedirs(tensorboard_dir, exist_ok=True)
            self.writer = SummaryWriter(log_dir=tensorboard_dir)

        # Format the samples data into readable text
        text_content = f"**Generation Results - Step {step}**\n\n"

        for i, sample in enumerate(samples):
            text_content += f"### Sample {i + 1}\n"

            # Assuming sample contains [input, output, score]
            if len(sample) >= 3:
                input_text, output_text, score = sample[0], sample[1], sample[2]

                text_content += f"**Input:** {input_text}\n\n"
                text_content += f"**Output:** {output_text}\n\n"
                text_content += f"**Score:** {score}\n\n"
            else:
                # Handle cases where sample format might be different
                text_content += f"**Data:** {sample}\n\n"

            text_content += "---\n\n"

        # Log to tensorboard as text
        self.writer.add_text("val/generations", text_content, step)
        # Flush to ensure data is written
        self.writer.flush()<|MERGE_RESOLUTION|>--- conflicted
+++ resolved
@@ -292,17 +292,14 @@
     def log_generations_to_wandb(self, samples, step):
         import wandb
 
-<<<<<<< HEAD
         # Check if WandB is properly initialized (implicitly includes proxy settings)
         if not wandb.run:
             print("WARNING: WandB is not initialized. Skipping validation generation logging.")
             return
-=======
         self._log_generations_to_wandb(samples, step, wandb)
 
     def _log_generations_to_wandb(self, samples, step, wandb):
         """Log samples to wandb as a table"""
->>>>>>> 1bdf4d2b
 
         # Create column names for all samples
         columns = ["step"] + sum(
