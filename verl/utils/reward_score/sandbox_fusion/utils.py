# Copyright 2025 Bytedance Ltd. and/or its affiliates
#
# Licensed under the Apache License, Version 2.0 (the "License");
# you may not use this file except in compliance with the License.
# You may obtain a copy of the License at
#
#     http://www.apache.org/licenses/LICENSE-2.0
#
# Unless required by applicable law or agreed to in writing, software
# distributed under the License is distributed on an "AS IS" BASIS,
# WITHOUT WARRANTIES OR CONDITIONS OF ANY KIND, either express or implied.
# See the License for the specific language governing permissions and
# limitations under the License.
import concurrent.futures  # <-- Import concurrent.futures
import json
import logging
import os
import threading
import time
import traceback
import uuid
from typing import Any, Dict, List, Optional, Tuple

import requests

DEFAULT_TIMEOUT = 10  # Default compile and run timeout
MAX_RETRIES = 3
INITIAL_RETRY_DELAY = 1
API_TIMEOUT = 10

logger = logging.getLogger(__name__)

# Define supported languages list (optional, for documentation or validation)
<<<<<<< HEAD
SUPPORTED_LANGUAGES = ["python", "cpp", "nodejs", "go", "go_test", "java", "php", "csharp", "bash", "typescript", "sql", "rust", "cuda", "lua", "R", "perl", "D_ut", "ruby", "scala", "julia", "pytest", "junit", "kotlin_script", "jest", "verilog", "python_gpu", "lean", "swift", "racket"]


def call_sandbox_api(sandbox_fusion_url: str, code: str, stdin: str, compile_timeout: int, run_timeout: int, language: str = "python") -> Tuple[Optional[Dict[str, Any]], Optional[str], str, Optional[str]]:  # <-- Update return type annotation
=======
SUPPORTED_LANGUAGES = [
    "python",
    "cpp",
    "nodejs",
    "go",
    "go_test",
    "java",
    "php",
    "csharp",
    "bash",
    "typescript",
    "sql",
    "rust",
    "cuda",
    "lua",
    "R",
    "perl",
    "D_ut",
    "ruby",
    "scala",
    "julia",
    "pytest",
    "junit",
    "kotlin_script",
    "jest",
    "verilog",
    "python_gpu",
    "lean",
    "swift",
    "racket",
]


def call_sandbox_api(
    sandbox_fusion_url: str,
    code: str,
    stdin: str,
    compile_timeout: int,
    run_timeout: int,
    memory_limit_mb: int,
    language: str = "python",
) -> Tuple[Optional[Dict[str, Any]], Optional[str]]:  # <-- Remove request_id parameter
>>>>>>> 1bdf4d2b
    """
    Calls the remote sandbox API to execute code with retry logic for Gateway Timeout,
    using increasing delay between retries. Logs internal calls with a unique ID.

    Args:
        sandbox_fusion_url: The URL of the sandbox fusion API.
        code: The code string to execute.
        stdin: The standard input string.
        compile_timeout: Compile timeout in seconds.
        run_timeout: Run timeout in seconds.
        language: The programming language of the code (e.g., "python", "cpp", "java"). Defaults to "python".

    Returns:
        A tuple (response_json, error_message, payload, response_text).
        If successful, response_json is the API's returned JSON object, error_message is None.
        If failed after retries, response_json is None, error_message contains the error information.
        payload is the request payload string, response_text is the raw response text.
    """
    request_id = str(uuid.uuid4())  # <-- Generate request_id internally
    log_prefix = f"[Request ID: {request_id}] "  # <-- Create log prefix

    if language not in SUPPORTED_LANGUAGES:
        error_msg = f"{log_prefix}Unsupported language: {language}"
        logger.error(error_msg)
        return None, error_msg, "", None

    payload = json.dumps(
        {
            "compile_timeout": compile_timeout,
            "run_timeout": run_timeout,
            "code": code,
            "stdin": stdin,
            "memory_limit_MB": memory_limit_mb,
            "language": language,  # Use the passed language parameter
            "files": {},
            "fetch_files": [],
        }
    )
    headers = {"Content-Type": "application/json", "Accept": "application/json"}
    # Calculate a reasonable request timeout based on compile/run timeouts plus a buffer
    request_timeout = compile_timeout + run_timeout + API_TIMEOUT

    last_error = None  # Store the last error encountered
    response_text = None  # Store the response text

    for attempt in range(MAX_RETRIES):
        try:
            logger.info(
                f"{log_prefix}Attempt {attempt + 1}/{MAX_RETRIES}: Calling sandbox API at {sandbox_fusion_url}"
            )  # <-- Use internal log_prefix
            response = requests.post(
                sandbox_fusion_url,
                headers=headers,
                data=payload,
                timeout=request_timeout,  # Use the calculated timeout
            )

            response_text = response.text  # Store response text

            # Check for Gateway Timeout (504) specifically for retrying
            if response.status_code == 504:
                last_error = (
                    f"{log_prefix}API Request Error: Gateway Timeout (504) on attempt "
                    f"{attempt + 1}/{MAX_RETRIES}"
                )  # <-- Use internal log_prefix
                logger.warning(last_error)
                if attempt < MAX_RETRIES - 1:  # Don't sleep after the last attempt
                    # Calculate increasing delay (e.g., 1s, 2s, 4s, ...) or (1s, 2s, 3s, ...)
                    # Simple linear increase: delay = INITIAL_RETRY_DELAY * (attempt + 1)
                    # Exponential backoff: delay = INITIAL_RETRY_DELAY * (2 ** attempt)
                    delay = INITIAL_RETRY_DELAY * (attempt + 1)  # Using linear increase for simplicity
                    logger.info(f"{log_prefix}Retrying after {delay} seconds...")  # <-- Use internal log_prefix
                    time.sleep(delay)
                continue  # Go to the next retry attempt

            # Check for other HTTP errors (e.g., 4xx, other 5xx)
            response.raise_for_status()

            # If successful (status code 2xx)
<<<<<<< HEAD
            logger.info(f"{log_prefix}Sandbox API call successful on attempt {attempt + 1}")  # <-- Use internal log_prefix
            return response.json(), None, payload, response_text
=======
            logger.info(
                f"{log_prefix}Sandbox API call successful on attempt {attempt + 1}"
            )  # <-- Use internal log_prefix
            return response.json(), None
>>>>>>> 1bdf4d2b

        except requests.exceptions.RequestException as e:
            last_error = f"{log_prefix}API Request Error: {e}"  # <-- Use internal log_prefix
            break  # Exit retry loop on non-504 request errors
        except json.JSONDecodeError as e:
            raw_response_text = response.text if "response" in locals() else "N/A"
            response_text = raw_response_text
            last_error = f"{log_prefix}API Response JSON Decode Error: {e}"  # <-- Use internal log_prefix
            break  # Exit retry loop on JSON decode errors
        except Exception as e:
            last_error = f"{log_prefix}Unexpected Error: {e}"  # <-- Use internal log_prefix
            break  # Exit retry loop on other unexpected errors

    # If loop finishes without returning success, return the last recorded error
    logger.error(f"{log_prefix}Sandbox API call failed. Last error: {last_error}")  # <-- Use internal log_prefix
    # Return the error message without the prefix, as the caller doesn't need the internal ID
    # Ensure API call failure returns error message, leading to -1 in check_correctness
    return None, last_error.replace(log_prefix, "API Call Failed: ") if last_error else "API Call Failed after retries", payload, response_text


def _process_single_case(
    case_index: int,
    stdin_data: Any,
    expected_output: Any,
    sandbox_fusion_url: str,
    generation: str,
    timeout: int,
    memory_limit_mb: int,
    language: str,
    concurrent_semaphore: Optional[threading.Semaphore] = None,
    fn_name: Optional[str] = None,
) -> Tuple[int, Dict[str, Any]]:
    """Helper function to process a single test case."""
    api_response = None
    error_msg = None
    payload = None  # Initialize payload
    response_text = None  # Initialize response_text
    logger.info(f"Processing test case {case_index + 1}.")

    current_generation_code = generation

    if fn_name and language == "python":
        # Wrapper assumes stdin_data is a JSON string for function arguments.
        wrapper_code = f"""
import traceback
from string import *
from re import *
from datetime import *
from collections import *
from heapq import *
from bisect import *
from copy import *
from math import *
from random import *
from statistics import *
from itertools import *
from functools import *
from operator import *
from io import *
from sys import *
from json import *
from builtins import *
from typing import *
import string
import re
import datetime
import collections
import heapq
import bisect
import copy
import math
import random
import statistics
import itertools
import functools
import operator
import io
import sys
import json

# === User's Original Code START ===
{generation}
# === User's Original Code END ===

_SANDBOX_FN_NAME = "{fn_name}"

def _execute_user_function():
    # --- Input Parsing ---
    _raw_input_str = sys.stdin.read()
    _args = []
    if _raw_input_str.strip(): # If there's input
        try:
            _args = [json.loads(line) for line in _raw_input_str.split('\\n')]
        except json.JSONDecodeError as _je:
            sys.stderr.write(f"WrapperError: Invalid JSON input for '{{_SANDBOX_FN_NAME}}': {{_je}}\\nInput was: "
                              f"{{_raw_input_str[:200]}}\\n")
            return None, True # result, error_occurred

    # --- Function Location and Execution ---
    try:
        _target_callable = None
        # Try global scope first
        if _SANDBOX_FN_NAME in globals():
            _target_callable = globals()[_SANDBOX_FN_NAME]
        # Else, if 'Solution' class exists, try to get its method
        elif 'Solution' in globals():
            _Solution_class = globals()['Solution']
            # Attempt to instantiate and get method.
            # Errors (e.g., Solution not a class, instantiation fails, method missing)
            # will be caught by the broad except block below.
            _solution_instance = _Solution_class() 
            _target_callable = getattr(_solution_instance, _SANDBOX_FN_NAME)
        
        if not _target_callable:
            sys.stderr.write(f"WrapperError: Function or method '{{_SANDBOX_FN_NAME}}' not found.\\n")
            return None, True # result, error_occurred

        _fn_result = _target_callable(*_args)
        return _fn_result, False # result, no_error
    except Exception: # Catches errors from Solution instantiation, getattr, or function call
        sys.stderr.write(f"Error during setup or execution of '{{_SANDBOX_FN_NAME}}':\\n{{traceback.format_exc()}}\\n")
        return None, True # result, error_occurred

if __name__ == '__main__':
    _result, _error_occurred = _execute_user_function()

    if not _error_occurred:
        # Serialize result to stdout
        if isinstance(_result, (dict, list, tuple)) or _result is None or isinstance(_result, bool):
            print(json.dumps(_result))
        elif isinstance(_result, (int, float, str)):
            print(str(_result)) # Ensure string conversion for print
        else:
            # For other types, default to string representation.
            print(str(_result))
    # Optional: To explicitly exit with an error code if the sandbox relies on it
    # else:
    #    sys.exit(1) 
"""
        current_generation_code = wrapper_code

    try:
        if concurrent_semaphore:
            # logger.debug(f"Case {case_index + 1}: Attempting to acquire semaphore.")
            with concurrent_semaphore:
                # logger.debug(f"Case {case_index + 1}: Semaphore acquired. Calling API.")
<<<<<<< HEAD
                api_response, error_msg, payload, response_text = call_sandbox_api(sandbox_fusion_url=sandbox_fusion_url, code=current_generation_code, stdin=str(stdin_data), compile_timeout=timeout, run_timeout=timeout, language=language)
            # logger.debug(f"Case {case_index + 1}: Semaphore released.")
        else:
            api_response, error_msg, payload, response_text = call_sandbox_api(sandbox_fusion_url=sandbox_fusion_url, code=current_generation_code, stdin=str(stdin_data), compile_timeout=timeout, run_timeout=timeout, language=language)
=======
                api_response, error_msg = call_sandbox_api(
                    sandbox_fusion_url=sandbox_fusion_url,
                    code=current_generation_code,
                    stdin=str(stdin_data),
                    compile_timeout=timeout,
                    run_timeout=timeout,
                    memory_limit_mb=memory_limit_mb,
                    language=language,
                )
            # logger.debug(f"Case {case_index + 1}: Semaphore released.")
        else:
            api_response, error_msg = call_sandbox_api(
                sandbox_fusion_url=sandbox_fusion_url,
                code=current_generation_code,
                stdin=str(stdin_data),
                compile_timeout=timeout,
                run_timeout=timeout,
                memory_limit_mb=memory_limit_mb,
                language=language,
            )
>>>>>>> 1bdf4d2b
    except Exception as e:
        error_msg = f"API Request Exception during check_correctness for case {case_index + 1}: {e}"
        logger.error(f"Case {case_index + 1}: {error_msg}")
        traceback.print_exc()

    metadata = {
        "case_index": case_index,
        "input": str(stdin_data),
        "expected_output": str(expected_output),
        "api_request_error": error_msg,
        "api_response": None,
        "status": "unknown",
        "stdout": None,
        "stderr": None,
        "exit_code": None,
        "duration": None,
        "compile_duration": None,
        "compile_stderr": None,
        "api_status": None,
        "compile_status": None,
        "run_status": None,
        "payload": payload,  # Now payload is always defined
        "response_text": response_text,  # Now response_text is always defined
    }
    result_status = -1  # Default error: API request error or unknown sandbox error

    if error_msg:
        metadata["status"] = "api_error"
        result_status = -1  # API request itself failed (includes timeout after retries)
        logger.error(f"Case {case_index}: API error occurred: {error_msg}")
        # Log code and input only on error for brevity
        generation_to_log = generation[:200] + "..." if len(generation) > 200 else generation
        logger.error(f"Case {case_index}: code: {generation_to_log}")
        logger.error(f"Case {case_index}: input: {str(stdin_data)}")
    elif api_response:
        # --- Add debug logging ---
        logger.debug(f"Case {case_index}: API Response: {api_response}")
        metadata["api_response"] = api_response
        metadata["api_status"] = api_response.get("status")
        compile_result = api_response.get("compile_result")
        run_result = api_response.get("run_result")

        # Extract compile information
        if compile_result:
            metadata["compile_status"] = compile_result.get("status")
            metadata["compile_duration"] = compile_result.get("execution_time")
            metadata["compile_stderr"] = compile_result.get("stderr")

        # Extract run information
        if run_result:
            metadata["run_status"] = run_result.get("status")
            metadata["stdout"] = run_result.get("stdout")
            metadata["stderr"] = run_result.get("stderr")  # stderr during runtime
            metadata["exit_code"] = run_result.get("return_code")
            metadata["duration"] = run_result.get("execution_time")

        # --- Determine status based on API response ---
        api_status = metadata["api_status"]

        if api_status == "SandboxError":
            metadata["status"] = "sandbox_error"
            result_status = -1  # Internal sandbox error
        elif api_status == "Failed":
            # --- Add debug logging ---
            logger.debug(f"API returned Failed status. Response: {api_response}")
            logger.debug(f"Compile Result: {compile_result}")
            logger.debug(f"Run Result: {run_result}")
            # --- Check the logic here ---
            # Compile failed or timed out
            is_compile_error = compile_result and (
                metadata["compile_status"] in ["Error", "TimeLimitExceeded"]
                or (metadata["compile_status"] == "Finished" and compile_result.get("return_code") != 0)
            )
            if is_compile_error:
                # Differentiate between compile_error and compile_timeout based on specific status
                if metadata["compile_status"] == "TimeLimitExceeded":
                    metadata["status"] = "compile_timeout"
                else:  # Includes Error and Finished but return_code != 0 cases
                    metadata["status"] = "compile_error"
                result_status = -4
            # Run failed or timed out
            elif run_result:
                # Modified condition: Check for TimeLimitExceeded OR (Finished with non-zero exit code) OR Error status
                is_runtime_error = (
                    metadata["run_status"] == "TimeLimitExceeded"
                    or metadata["run_status"] == "Error"
                    or (metadata["run_status"] == "Finished" and run_result.get("return_code") != 0)
                )
                if is_runtime_error:
                    if metadata["run_status"] == "TimeLimitExceeded":
                        metadata["status"] = "timeout"  # Runtime timeout
                        result_status = -3
                    else:  # Includes Error and Finished with non-zero return_code
                        metadata["status"] = "runtime_error"
                        result_status = -2
                else:
                    # Other Failed status with run_result, classify as unknown failure
                    logger.warning(f"Unknown run_status '{metadata['run_status']}' or state within Failed API status.")
                    metadata["status"] = "unknown_failure"
                    result_status = -1  # Default to -1
            else:
                # Status is Failed but neither a clear compile error nor run_result exists
                logger.warning("API status Failed but cannot determine specific error type (compile/run).")
                metadata["status"] = "unknown_failure_state"
                result_status = -1  # Default to -1
        elif api_status == "Success":
            # Run completed successfully, now check the answer
            if run_result and metadata["run_status"] == "Finished":
                actual_output = metadata["stdout"] if metadata["stdout"] is not None else ""
                # Note: Output might contain trailing newlines, need normalization
                if str(actual_output).rstrip("\n") == str(expected_output).rstrip("\n"):
                    result_status = True
                    metadata["status"] = "success"
                else:
                    result_status = False
                    metadata["status"] = "wrong_answer"
            else:
                # Status is Success but run_result status is not Finished, this is unexpected
                metadata["status"] = "unexpected_success_state"
                result_status = -1  # Classify as unknown error
        else:
            # API returned an unknown top-level status
            logger.warning(f"Unknown API status received: {api_status}")
            metadata["status"] = f"unknown_api_status_{api_status}"
            result_status = -1  # Default to -1
    else:  # api_response is None and no error_msg (Should not happen with current call_sandbox_api logic)
        metadata["status"] = "unknown_api_state"
        result_status = -1
        logger.error(f"Case {case_index}: Unknown API state (no response and no error message).")
    return result_status, metadata


def check_correctness(
    sandbox_fusion_url: str,
    in_outs: Optional[dict],
    generation: str,
    timeout: int = DEFAULT_TIMEOUT,
    memory_limit_mb: int = 1024,
    language: str = "python",
    concurrent_semaphore: Optional[threading.Semaphore] = None,
) -> Tuple[List[Any], List[Dict[str, Any]]]:
    """
    Checks the correctness of code generation using the remote sandbox API,
    processing test cases concurrently.

    Args:
        sandbox_fusion_url: The URL of the sandbox fusion API.
        in_outs: Dictionary containing "inputs" and "outputs" lists.
        generation: The generated code string.
        timeout: Timeout for each test case (compile and run share this timeout).
        language: The programming language of the code.

    Returns:
        A tuple (results, metadata_list).
        results: A list containing the test result for each input/output pair
                 (True/False/-1 api/sandbox err, -2 runtime err, -3 timeout, -4 compile err).
                 Results are ordered corresponding to the inputs.
        metadata_list: A list containing metadata dictionaries for each test case,
                       ordered corresponding to the inputs.
    """
    logger.info("Starting correctness check for generation.")

    if not in_outs or "inputs" not in in_outs or "outputs" not in in_outs:
        logger.warning("Invalid in_outs format provided.")
        return [-1], [{"error": "Invalid input/output data"}]

    inputs = in_outs["inputs"]
    expected_outputs = in_outs["outputs"]
    fn_name = in_outs.get("fn_name")
    num_cases = len(inputs)
    results = [None] * num_cases  # Initialize with placeholders
    metadata_list = [None] * num_cases  # Initialize with placeholders

    if num_cases == 0:
        logger.warning("Empty inputs provided.")
        return [], []

    if len(inputs) != len(expected_outputs):
        logger.warning(f"Mismatch between number of inputs ({len(inputs)}) and outputs ({len(expected_outputs)}).")
        # Return error based on the number of inputs provided
        return [-1] * num_cases, [{"error": "Input/output count mismatch", "case_index": i} for i in range(num_cases)]

    first_compile_error_index = -1

    # max_workers is limited by sandbox_fusion_max_concurrent from concurrent_semaphore
    with concurrent.futures.ThreadPoolExecutor(max_workers=max(32, os.cpu_count() * 5)) as executor:
        # Submit all tasks, passing the concurrent_semaphore to _process_single_case
        future_to_index = {
            executor.submit(
                _process_single_case,
                i,
                stdin_data,
                expected_outputs[i],
                sandbox_fusion_url,
                generation,
                timeout,
                memory_limit_mb,
                language,
                concurrent_semaphore,
                fn_name,
            ): i
            for i, stdin_data in enumerate(inputs)
        }

        # Process results as they complete
        for future in concurrent.futures.as_completed(future_to_index):
            index = future_to_index[future]
            try:
                result_status, metadata = future.result()
                results[index] = result_status
                metadata_list[index] = metadata

                # Check for compile error (-4)
                if result_status == -4:
                    if first_compile_error_index == -1 or index < first_compile_error_index:
                        first_compile_error_index = index
                    # Optimization: could potentially cancel futures for index > first_compile_error_index
                    # However, cancellation is not guaranteed. Post-processing is safer.

            except Exception as exc:
                logger.error(f"Test case {index} generated an exception: {exc}")
                traceback.print_exc()
                results[index] = -1  # Mark as API/internal error
                metadata_list[index] = {
                    "case_index": index,
                    "input": str(inputs[index]),
                    "expected_output": str(expected_outputs[index]),
                    "api_request_error": f"Internal execution error: {exc}",
                    "status": "internal_error",
                }

    # Post-processing for compile errors
    if first_compile_error_index != -1:
        logger.warning(
            f"Compile error detected in case {first_compile_error_index}. Marking subsequent cases as compile errors."
        )
        for i in range(first_compile_error_index + 1, num_cases):
            # Only update if not already processed (though it should be None or have a result)
            if results[i] != -4:  # Avoid overwriting if it somehow already got -4
                results[i] = -4
                # Update or create metadata for skipped cases due to compile error
                if metadata_list[i] is None:  # If future failed before returning metadata
                    metadata_list[i] = {
                        "case_index": i,
                        "input": str(inputs[i]),
                        "expected_output": str(expected_outputs[i]),
                        "api_request_error": None,
                        "status": "compile_error_skipped",  # Indicate skipped due to prior compile error
                    }
                else:  # If future completed but result is overridden
                    metadata_list[i]["status"] = "compile_error_skipped"

    logger.info(f"Correctness check finished. Results: {results}")
    return results, metadata_list<|MERGE_RESOLUTION|>--- conflicted
+++ resolved
@@ -31,12 +31,6 @@
 logger = logging.getLogger(__name__)
 
 # Define supported languages list (optional, for documentation or validation)
-<<<<<<< HEAD
-SUPPORTED_LANGUAGES = ["python", "cpp", "nodejs", "go", "go_test", "java", "php", "csharp", "bash", "typescript", "sql", "rust", "cuda", "lua", "R", "perl", "D_ut", "ruby", "scala", "julia", "pytest", "junit", "kotlin_script", "jest", "verilog", "python_gpu", "lean", "swift", "racket"]
-
-
-def call_sandbox_api(sandbox_fusion_url: str, code: str, stdin: str, compile_timeout: int, run_timeout: int, language: str = "python") -> Tuple[Optional[Dict[str, Any]], Optional[str], str, Optional[str]]:  # <-- Update return type annotation
-=======
 SUPPORTED_LANGUAGES = [
     "python",
     "cpp",
@@ -79,7 +73,6 @@
     memory_limit_mb: int,
     language: str = "python",
 ) -> Tuple[Optional[Dict[str, Any]], Optional[str]]:  # <-- Remove request_id parameter
->>>>>>> 1bdf4d2b
     """
     Calls the remote sandbox API to execute code with retry logic for Gateway Timeout,
     using increasing delay between retries. Logs internal calls with a unique ID.
@@ -159,15 +152,10 @@
             response.raise_for_status()
 
             # If successful (status code 2xx)
-<<<<<<< HEAD
-            logger.info(f"{log_prefix}Sandbox API call successful on attempt {attempt + 1}")  # <-- Use internal log_prefix
-            return response.json(), None, payload, response_text
-=======
             logger.info(
                 f"{log_prefix}Sandbox API call successful on attempt {attempt + 1}"
             )  # <-- Use internal log_prefix
             return response.json(), None
->>>>>>> 1bdf4d2b
 
         except requests.exceptions.RequestException as e:
             last_error = f"{log_prefix}API Request Error: {e}"  # <-- Use internal log_prefix
@@ -185,7 +173,12 @@
     logger.error(f"{log_prefix}Sandbox API call failed. Last error: {last_error}")  # <-- Use internal log_prefix
     # Return the error message without the prefix, as the caller doesn't need the internal ID
     # Ensure API call failure returns error message, leading to -1 in check_correctness
-    return None, last_error.replace(log_prefix, "API Call Failed: ") if last_error else "API Call Failed after retries", payload, response_text
+    return (
+        None,
+        last_error.replace(log_prefix, "API Call Failed: ") if last_error else "API Call Failed after retries",
+        payload,
+        response_text,
+    )
 
 
 def _process_single_case(
@@ -314,13 +307,7 @@
             # logger.debug(f"Case {case_index + 1}: Attempting to acquire semaphore.")
             with concurrent_semaphore:
                 # logger.debug(f"Case {case_index + 1}: Semaphore acquired. Calling API.")
-<<<<<<< HEAD
-                api_response, error_msg, payload, response_text = call_sandbox_api(sandbox_fusion_url=sandbox_fusion_url, code=current_generation_code, stdin=str(stdin_data), compile_timeout=timeout, run_timeout=timeout, language=language)
-            # logger.debug(f"Case {case_index + 1}: Semaphore released.")
-        else:
-            api_response, error_msg, payload, response_text = call_sandbox_api(sandbox_fusion_url=sandbox_fusion_url, code=current_generation_code, stdin=str(stdin_data), compile_timeout=timeout, run_timeout=timeout, language=language)
-=======
-                api_response, error_msg = call_sandbox_api(
+                api_response, error_msg, payload, response_text = call_sandbox_api(
                     sandbox_fusion_url=sandbox_fusion_url,
                     code=current_generation_code,
                     stdin=str(stdin_data),
@@ -331,7 +318,7 @@
                 )
             # logger.debug(f"Case {case_index + 1}: Semaphore released.")
         else:
-            api_response, error_msg = call_sandbox_api(
+            api_response, error_msg, payload, response_text = call_sandbox_api(
                 sandbox_fusion_url=sandbox_fusion_url,
                 code=current_generation_code,
                 stdin=str(stdin_data),
@@ -340,7 +327,6 @@
                 memory_limit_mb=memory_limit_mb,
                 language=language,
             )
->>>>>>> 1bdf4d2b
     except Exception as e:
         error_msg = f"API Request Exception during check_correctness for case {case_index + 1}: {e}"
         logger.error(f"Case {case_index + 1}: {error_msg}")
