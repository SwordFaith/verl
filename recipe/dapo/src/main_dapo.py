--- conflicted
+++ resolved
@@ -74,11 +74,7 @@
 
 @ray.remote(num_cpus=1)  # please make sure main_task is not scheduled on head
 class TaskRunner:
-<<<<<<< HEAD
-    async def run(self, config):
-=======
     def run(self, config):
->>>>>>> ea4cd319
         # print initial config
         from pprint import pprint
 
